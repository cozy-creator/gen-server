# python
__pycache__/
*.egg-info/
*.py[cod]
/.vs
.idea/
venv/
.venv/
.vscode/*
!.vscode/settings.json
.mypy_cache/
*.log

# file folders for users
/input/
/outputs/
/output/
/models/**
/packages/image_utils/src/image_utils/custom_nodes/output/
/packages/image_utils/src/image_utils/custom_nodes/temp/

# Build dir
**/dist/

# js dependencies
**/node_modules/

# Environment variables
.env*
!.env.*example
# config*.json
# config.json
!config.example.json


*.pt
*.pth
*.safetensors
<<<<<<< HEAD
*.ipadpt
*.png
=======

inputs/
outputs/
models/
>>>>>>> fda2afd5
<|MERGE_RESOLUTION|>--- conflicted
+++ resolved
@@ -32,16 +32,12 @@
 # config.json
 !config.example.json
 
-
 *.pt
 *.pth
 *.safetensors
-<<<<<<< HEAD
 *.ipadpt
 *.png
-=======
 
 inputs/
 outputs/
-models/
->>>>>>> fda2afd5
+models/