--- conflicted
+++ resolved
@@ -90,10 +90,12 @@
 #         return spec
 
 
+# TO DO: fix this node file
+
+
 class DepthMapNode(CustomNode):
     def __init__(self):
         super().__init__()
-<<<<<<< HEAD
         self.DEVICE = get_torch_device()
         self.midas_detector = MidasDetector.from_pretrained("lllyasviel/ControlNet")
         self.depth_anything_model = None
@@ -163,16 +165,18 @@
         with open(spec_file, "r", encoding="utf-8") as f:
             spec = json.load(f)
         return spec
-=======
-        self.depth_estimator = pipeline("depth-estimation", model="depth-anything/Depth-Anything-V2-Large-hf")
+        self.depth_estimator = pipeline(
+            "depth-estimation", model="depth-anything/Depth-Anything-V2-Large-hf"
+        )
 
-    async def __call__(self, image: Union[Image.Image, torch.Tensor]) -> Dict[str, torch.Tensor]: # type: ignore
+    async def __call__(
+        self, image: Union[Image.Image, torch.Tensor]
+    ) -> Dict[str, torch.Tensor]:  # type: ignore
         if isinstance(image, torch.Tensor):
             if image.dim() == 3:
                 image = image.unsqueeze(0)
             image = T.ToPILImage()(image.squeeze(0))
-        
+
         depth_image = self.depth_estimator(image)["depth"]
         # depth_tensor = torch.from_numpy(depth).unsqueeze(0)
-        return {"depth_map": depth_image}
->>>>>>> 91ce8d95
+        return {"depth_map": depth_image}