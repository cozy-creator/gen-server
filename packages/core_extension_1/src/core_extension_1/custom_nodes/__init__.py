import sys
from typing import Any, Union, List, Optional, Dict

# from RealESRGAN.rrdbnet_arch import RRDBNet

from gen_server.utils import load_models, components_from_state_dict
from gen_server.base_types import (
    Architecture,
    TorchDevice,
    NodeInterface,
    ModelConstraint,
    ImageOutputType,
    CustomNode,
    Language,
    Category,
)
from gen_server.globals import CHECKPOINT_FILES
from diffusers import (
    StableDiffusionPipeline,
    StableDiffusion3Pipeline,
    DDIMScheduler,
    AutoencoderKL,
    UNet2DConditionModel,
    SD3Transformer2DModel,
    FlowMatchEulerDiscreteScheduler,
    StableDiffusionXLPipeline,
)
from transformers import (
    CLIPTokenizer,
    CLIPTextModel,
    T5TokenizerFast,
    CLIPTextModelWithProjection,
    T5EncoderModel,
)

from core_extension_1.widgets import TextInput, StringInput, EnumInput
import json
import torch
import os
from PIL.Image import Image
from numpy import ndarray
from spandrel import ModelLoader

from image_utils.custom_nodes import pil_to_tensor, tensor_to_pil

# from xformers.ops import MemoryEfficientAttentionFlashAttentionOp


config_path = os.path.join(
    os.path.dirname(os.path.abspath(__file__)), "scheduler_config.json"
)


# TO DO: 'device' should somehow be marked as an internal-only parameter
# reserved just for the executor to have tighter control. It should NOT
# be a regular input. We do not want the end-user to worry about the device
# they are running on.
#
# TO DO: DO NOT load all models! Only the ones needed!
class LoadCheckpoint(CustomNode):
    """
    Takes a file with a state dict, outputs a dictionary of model-classes from Diffusers
    """

    display_name = {
        Language.ENGLISH: "Load Checkpoint",
        Language.CHINESE: "加载检查点",
    }

    category = Category.LOADER

    description = {
        Language.ENGLISH: "Loads a checkpoint file and returns a dictionary of model-classes",
        Language.CHINESE: "加载检查点文件，并返回模型类的字典",
    }

    @staticmethod
    def update_interface(inputs: dict[str, Any]) -> NodeInterface:
        interface = {
            "inputs": {"file_path": EnumInput(options=list(CHECKPOINT_FILES.keys()))},
            "outputs": {},
        }
        if inputs:
            file_path = inputs.get("file_path", None)
            if file_path:
                interface.update({"outputs": components_from_state_dict(file_path)})

        return interface

    # TODO: do something without output-keys? maybe some more declarative
    def __call__(
        self, file_path: str, *, output_keys: dict = {}, device: TorchDevice = None
    ) -> dict[str, Architecture]:
        return load_models.from_file(file_path, device)


class CreatePipe(CustomNode):
    """
    Produces a diffusers pipeline, and loads it onto the device.
    """

    display_name = "Create Pipe"

    category = "pipe"

    description = "Creates a StableDiffusionPipeline"

    # Note the declarative nature of this; the custom-node declares what types
    # it should receive, and the executor handles the details of ensuring this.
    # custom nodes shouldn't have to spend much time validating / sanitizing their inputs
    # that should be the executor's job. The custom nodes should be declarative
    @staticmethod
    def update_interface(inputs: dict[str, Any] = None) -> NodeInterface:
        interface = {
            "inputs": {"unet": ModelConstraint(model_type=UNet2DConditionModel)},
            "outputs": {"pipe": StableDiffusionPipeline},
        }

        if (
            inputs is not None
            and isinstance(inputs.get("unet"), Architecture)
            and isinstance(inputs["unet"].model, UNet2DConditionModel)
        ):
            # Ensure that the vae and text_encoder are compatible with this unet
            arch: Architecture = inputs["unet"]
            interface["inputs"].update(
                {
                    "vae": ModelConstraint(
                        model_type=AutoencoderKL,
                        input_space=arch.input_space,
                        output_space=arch.output_space,
                    ),
                    "text_encoder": ModelConstraint(
                        model_type=CLIPTextModel, output_space=arch.input_space
                    ),
                }
            )

        return interface

    def __call__(
        self,
        unet: Union[UNet2DConditionModel, SD3Transformer2DModel],
        vae: AutoencoderKL,
        text_encoder: Union[CLIPTextModel, CLIPTextModelWithProjection],
        text_encoder_2: Optional[CLIPTextModelWithProjection] = None,
        text_encoder_3: Optional[T5EncoderModel] = None,
        device: Optional[TorchDevice] = None,
    ) -> Union[StableDiffusion3Pipeline, StableDiffusionXLPipeline]:
        tokenizer = CLIPTokenizer.from_pretrained("openai/clip-vit-large-patch14")

        if isinstance(unet, SD3Transformer2DModel) and text_encoder_3 is not None:
            tokenizer_2 = CLIPTokenizer.from_pretrained(
                "laion/CLIP-ViT-bigG-14-laion2B-39B-b160k"
            )
            tokenizer_3 = T5TokenizerFast.from_pretrained("google/t5-v1_1-xxl")
            # tokenizer_2 = CLIPTokenizer.from_pretrained("laion/CLIP-ViT-bigG-14-laion2B-39B-b160k")
            # scheduler = DDIMScheduler.from_pretrained(
            #     "runwayml/stable-diffusion-v1-5", subfolder="scheduler"
            # )

            scheduler_config = json.load(open(config_path))
            scheduler = FlowMatchEulerDiscreteScheduler.from_config(scheduler_config)

            pipe = StableDiffusion3Pipeline(
                vae=vae,
                text_encoder=text_encoder,
                text_encoder_2=text_encoder_2,
                text_encoder_3=text_encoder_3,
                tokenizer=tokenizer,
                tokenizer_2=tokenizer_2,
                tokenizer_3=tokenizer_3,
                transformer=unet,
                scheduler=scheduler,
            ).to(torch.bfloat16)
        elif text_encoder_2 is not None and text_encoder_3 is None:
            scheduler = DDIMScheduler.from_pretrained(
                "runwayml/stable-diffusion-v1-5", subfolder="scheduler"
            )
            tokenizer_2 = CLIPTokenizer.from_pretrained(
                "laion/CLIP-ViT-bigG-14-laion2B-39B-b160k"
            )
            pipe = StableDiffusionXLPipeline(
                vae=vae,
                text_encoder=text_encoder,
                text_encoder_2=text_encoder_2,
                unet=unet,
                scheduler=scheduler,
                tokenizer=tokenizer,
                tokenizer_2=tokenizer_2,
            ).to(torch.bfloat16)
        else:
            scheduler = DDIMScheduler.from_pretrained(
                "runwayml/stable-diffusion-v1-5", subfolder="scheduler"
            )
            pipe = StableDiffusionPipeline(
                vae=vae,
                text_encoder=text_encoder,
                tokenizer=tokenizer,
                unet=unet,
                scheduler=scheduler,
                safety_checker=None,
                feature_extractor=None,
                requires_safety_checker=False,
            )

        # if "xformers" in sys.modules:
        #     pipe.enable_xformers_memory_efficient_attention(attention_op=MemoryEfficientAttentionFlashAttentionOp)
        if "accelerate" in sys.modules:
            pipe.enable_model_cpu_offload()
        # pipe.enable_vae_tiling()
        pipe.to(device)

        return pipe


class RunPipe(CustomNode):
    """
    Takes a StableDiffusionPipeline and a prompt, outputs an image
    """

    display_name = "Run Pipe"

    category = "pipe"

    description = "Runs a StableDiffusionPipeline with a prompt"

    # TODO: this needs to be updated to support SDXL and other pipelines
    @staticmethod
    def update_interface(inputs: dict[str, Any] = None) -> NodeInterface:
        interface = {
            "inputs": {
                "pipe": StableDiffusionPipeline,
                "negative_prompt": TextInput(),
                "prompt": TextInput(),
            },
            "outputs": {"image_output": ImageOutputType},
        }

        return interface

    def __call__(
        self,
        pipe: StableDiffusionPipeline,
        prompt: str,
        negative_prompt: Optional[str] = None,
        width: int = 512,
        height: int = 512,
        num_images_per_prompt: int = 1,
        generator: Optional[Union[torch.Generator, List[torch.Generator]]] = None,
    ) -> Union[List[Image], ndarray]:
        images: Union[List[Image], ndarray] = pipe(
            prompt,
            negative_prompt=negative_prompt,
            num_inference_steps=28,
            width=width,
            height=height,
            guidance_scale=7.0,
            num_images_per_prompt=num_images_per_prompt,
            generator=generator,
        ).images

        return images


<<<<<<< HEAD
class LoadUpscaler(CustomNode):
    """
    Loads an image upscaler model
    """

    display_name = {
        Language.ENGLISH: "Load Upscaler",
    }

    category = Category.UPSCALER

    description = {
        Language.ENGLISH: "Loads an image upscaler model",
    }

    @staticmethod
    def update_interface(_inputs: dict[str, Any] = None) -> NodeInterface:
        interface = {
            "inputs": {"model_path": StringInput()},
            "outputs": {"model": ModelConstraint()},
        }

        return interface

    def __call__(self, model_path: str, device: str) -> Dict[str, Any]:
        state_dict = load_models.load_state_dict_from_file(model_path, device)

        # Do we load using spandrel? or
        model = ModelLoader().load_from_state_dict(state_dict)
        model.to(torch.bfloat16)

        return {"model": model}


=======
>>>>>>> 8adc7873
class UpscaleImage(CustomNode):
    """
    Takes an image and an image upscaler model, outputs an upscaled image
    """

    display_name = {
        Language.ENGLISH: "Upscale Image",
    }

    category = Category.UPSCALER

    description = {
        Language.ENGLISH: "Upscales an image using an image upscaler model",
    }

    @staticmethod
    def update_interface(inputs: dict[str, Any]) -> NodeInterface:
        interface = {
            "inputs": {
                "image_url": StringInput(),
                "model": ModelConstraint(),
            },
            "outputs": {"image": ImageOutputType},
        }

        return interface

    def __call__(
        self,
        model,
        image: torch.Tensor,
        *,
        output_keys: dict = {},
        device: TorchDevice = None,
    ):
        try:
            with torch.no_grad():
                upscaled_image = model(image)
        except Exception as e:
            print(f"Upscale error: {e}")

        return {"image": upscaled_image}


class LoadLoRA(CustomNode):
    """
    Loads a LoRA model
    """

    display_name = {
        Language.ENGLISH: "Load LoRA",
    }

    category = Category.LOADER

    description = {
        Language.ENGLISH: "Loads a LoRA model onto the specified pipe",
    }

    @staticmethod
    def update_interface(inputs: dict[str, Any] = None) -> NodeInterface:
        interface = {
            "inputs": {
                "pipe": StableDiffusionPipeline,
                "model_path": EnumInput(),
            },
            "outputs": {"pipe": StableDiffusionPipeline},
        }

        return interface

    def __call__(
        self, pipe: StableDiffusionPipeline, model_path: str
    ) -> Dict[str, Any]:
        pipe.load_lora_weights(
            model_path,
            weight_name=model_path,  # Using the model path as the weight name
        )

        return {"pipe": pipe}<|MERGE_RESOLUTION|>--- conflicted
+++ resolved
@@ -263,43 +263,6 @@
         return images
 
 
-<<<<<<< HEAD
-class LoadUpscaler(CustomNode):
-    """
-    Loads an image upscaler model
-    """
-
-    display_name = {
-        Language.ENGLISH: "Load Upscaler",
-    }
-
-    category = Category.UPSCALER
-
-    description = {
-        Language.ENGLISH: "Loads an image upscaler model",
-    }
-
-    @staticmethod
-    def update_interface(_inputs: dict[str, Any] = None) -> NodeInterface:
-        interface = {
-            "inputs": {"model_path": StringInput()},
-            "outputs": {"model": ModelConstraint()},
-        }
-
-        return interface
-
-    def __call__(self, model_path: str, device: str) -> Dict[str, Any]:
-        state_dict = load_models.load_state_dict_from_file(model_path, device)
-
-        # Do we load using spandrel? or
-        model = ModelLoader().load_from_state_dict(state_dict)
-        model.to(torch.bfloat16)
-
-        return {"model": model}
-
-
-=======
->>>>>>> 8adc7873
 class UpscaleImage(CustomNode):
     """
     Takes an image and an image upscaler model, outputs an upscaled image
