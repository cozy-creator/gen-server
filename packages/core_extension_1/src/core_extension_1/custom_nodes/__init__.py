import sys
from typing import Any
from gen_server.utils import load_models
<<<<<<< HEAD
from gen_server.types import (
=======
from gen_server.base_types import (
>>>>>>> 7ba38cd9
    Architecture,
    TorchDevice,
    NodeInterface,
    ModelConstraint,
    ImageOutputType,
    CustomNode,
    Language,
    Category,
)
from gen_server.globals import MODEL_FILES
from diffusers import (
    StableDiffusionPipeline,
    DDIMScheduler,
    AutoencoderKL,
    UNet2DConditionModel,
)
from transformers import CLIPTokenizer, CLIPTextModel

from core_extension_1.widgets import TextInput, StringInput, EnumInput


# TO DO: 'device' should somehow be marked as an internal-only parameter
# reserved just for the executor to have tighter control. It should NOT
# be a regular input. We do not want the end-user to worry about the device
# they are running on.
#
# TO DO: DO NOT load all models! Only the ones needed!
class LoadCheckpoint(CustomNode):
    """
    Takes a file with a state dict, outputs a dictionary of model-classes from Diffusers
    """
    display_name = {
        Language.ENGLISH: "Load Checkpoint",
        Language.CHINESE: "加载检查点",
    }

    category = Category.LOADER

    description = {
        Language.ENGLISH: "Loads a checkpoint file and returns a dictionary of model-classes",
        Language.CHINESE: "加载检查点文件，并返回模型类的字典",
    }

    @staticmethod
    def update_interface(inputs: dict[str, Any]) -> NodeInterface:
        interface = { 
            "inputs": { "file_path": EnumInput(options=list(MODEL_FILES.keys())) }, 
            "outputs": {} 
        }
        if inputs:
            file_path = inputs.get("file_path", None)
            if file_path:
                interface.update({"outputs": load_models.detect_all(file_path)})

        return interface

    # TODO: do something without output-keys? maybe some more declarative
    def __call__(
        self, file_path: str, *, output_keys: dict = {}, device: TorchDevice = None
    ) -> dict[str, Architecture]:
        return load_models.from_file(file_path, device)


class CreatePipe(CustomNode):
    """
    Produces a diffusers pipeline, and loads it onto the device.
    """

    display_name = "Create Pipe"

    category = "pipe"

    description = "Creates a StableDiffusionPipeline"

    # Note the declarative nature of this; the custom-node declares what types
    # it should receive, and the executor handles the details of ensuring this.
    # custom nodes shouldn't have to spend much time validating / sanitizing their inputs
    # that should be the executor's job. The custom nodes should be declarative
    @staticmethod
    def update_interface(inputs: dict[str, Any] = None) -> NodeInterface:
        interface = {
            "inputs": {"unet": ModelConstraint(model_type=UNet2DConditionModel)},
            "outputs": {"pipe": StableDiffusionPipeline},
        }

        if (
            inputs is not None
            and isinstance(inputs.get("unet"), Architecture)
            and isinstance(inputs["unet"].model, UNet2DConditionModel)
        ):
            # Ensure that the vae and text_encoder are compatible with this unet
            arch: Architecture = inputs["unet"]
            interface["inputs"].update(
                {
                    "vae": ModelConstraint(
                        model_type=AutoencoderKL,
                        input_space=arch.input_space,
                        output_space=arch.output_space,
                    ),
                    "text_encoder": ModelConstraint(
                        model_type=CLIPTextModel, output_space=arch.input_space
                    ),
                }
            )

        return interface

    def __call__(
        self,
        vae: AutoencoderKL,
        text_encoder: CLIPTextModel,
        unet: UNet2DConditionModel,
        device: TorchDevice = None,
    ) -> StableDiffusionPipeline:
        tokenizer = CLIPTokenizer.from_pretrained("openai/clip-vit-large-patch14")
        # tokenizer_2 = CLIPTokenizer.from_pretrained("laion/CLIP-ViT-bigG-14-laion2B-39B-b160k")
        scheduler = DDIMScheduler.from_pretrained(
            "runwayml/stable-diffusion-v1-5", subfolder="scheduler"
        )

        pipe = StableDiffusionPipeline(
            vae,
            text_encoder,
            tokenizer,
            unet,
            scheduler,
            safety_checker=None,
            feature_extractor=None,
            requires_safety_checker=False,
        )
        if "xformers" in sys.modules:
            pipe.enable_xformers_memory_efficient_attention()
        if "accelerate" in sys.modules:
            pipe.enable_model_cpu_offload()
        pipe.enable_vae_tiling()
        pipe.to(device)

        return pipe


class RunPipe(CustomNode):
    """
    Takes a StableDiffusionPipeline and a prompt, outputs an image
    """

    display_name = "Run Pipe"

    category = "pipe"

    description = "Runs a StableDiffusionPipeline with a prompt"

    # TODO: this needs to be updated to support SDXL and other pipelines
    @staticmethod
    def update_interface(inputs: dict[str, Any] = None) -> NodeInterface:
        interface = {
            "inputs": {
                "pipe": StableDiffusionPipeline,
                "negative_prompt": TextInput(),
                "prompt": TextInput(),
            },
            "outputs": {"image_output": ImageOutputType},
        }

        return interface

    def __call__(
        self, pipe: StableDiffusionPipeline, prompt: str, negative_prompt: str = None
    ) -> ImageOutputType:
        images: ImageOutputType = pipe(
            prompt,
            negative_prompt=negative_prompt,
            num_inference_steps=25,
            num_images_per_prompt=4,
        ).images

        return images<|MERGE_RESOLUTION|>--- conflicted
+++ resolved
@@ -1,11 +1,7 @@
 import sys
 from typing import Any
 from gen_server.utils import load_models
-<<<<<<< HEAD
-from gen_server.types import (
-=======
 from gen_server.base_types import (
->>>>>>> 7ba38cd9
     Architecture,
     TorchDevice,
     NodeInterface,
