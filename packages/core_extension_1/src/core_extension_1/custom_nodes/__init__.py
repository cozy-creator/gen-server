import sys
from typing import Any, Union, List, Optional, Dict

# from RealESRGAN.rrdbnet_arch import RRDBNet

from gen_server.utils import load_models, components_from_state_dict
from gen_server.base_types import (
    Architecture,
    TorchDevice,
    NodeInterface,
    ModelConstraint,
    ImageOutputType,
    CustomNode,
    Language,
    Category,
)
from gen_server.globals import CHECKPOINT_FILES
from diffusers import (
    StableDiffusionPipeline,
    StableDiffusion3Pipeline,
    DDIMScheduler,
    AutoencoderKL,
    UNet2DConditionModel,
    SD3Transformer2DModel,
    FlowMatchEulerDiscreteScheduler,
    StableDiffusionXLPipeline,
    EulerDiscreteScheduler,
    EulerAncestralDiscreteScheduler,
    EDMDPMSolverMultistepScheduler,
    EDMEulerScheduler,
)
from transformers import (
    CLIPTokenizer,
    CLIPTextModel,
    T5TokenizerFast,
    CLIPTextModelWithProjection,
    T5EncoderModel,
)

from core_extension_1.widgets import TextInput, StringInput, EnumInput
import json
import torch
import os
from PIL.Image import Image
from numpy import ndarray
from spandrel import ModelLoader

from image_utils.custom_nodes import pil_to_tensor, tensor_to_pil
import logging
from huggingface_hub import hf_hub_download
import requests
from tqdm import tqdm
from gen_server.globals import comfy_config


# Configure the logging
logging.basicConfig(
    level=logging.ERROR, format="%(asctime)s - %(levelname)s - %(message)s"
)

config_path = os.path.join(
    os.path.dirname(os.path.abspath(__file__)), "scheduler_config.json"
)

config_path_play = os.path.join(
    os.path.dirname(os.path.abspath(__file__)), "config.json"
)

def components_from_model_index(file_path: str) -> Dict[str, Any]:
    with open(file_path, "r") as file:
        data = json.load(file)
    return {key: value for key, value in data.items() if isinstance(value, list)}


# TO DO: 'device' should somehow be marked as an internal-only parameter
# reserved just for the executor to have tighter control. It should NOT
# be a regular input. We do not want the end-user to worry about the device
# they are running on.
#
# TO DO: DO NOT load all models! Only the ones needed!
class LoadCheckpoint(CustomNode):
    """
    Takes a file with a state dict, outputs a dictionary of model-classes from Diffusers
    """

    display_name = {
        Language.ENGLISH: "Load Checkpoint",
        Language.CHINESE: "加载检查点",
    }

    category = Category.LOADER

    description = {
        Language.ENGLISH: "Loads a checkpoint file and returns a dictionary of model-classes",
        Language.CHINESE: "加载检查点文件，并返回模型类的字典",
    }

    @staticmethod
    def update_interface(inputs: dict[str, Any]) -> NodeInterface:
        interface = {
            "inputs": {"file_path": EnumInput(options=list(CHECKPOINT_FILES.keys()))},
            "outputs": {},
        }
        if inputs:
            file_path = inputs.get("file_path", None)
            if file_path:
                interface.update({"outputs": components_from_state_dict(file_path)})

        return interface

    # TODO: do something without output-keys? maybe some more declarative
    def __call__(
        self,
        file_path: str,
        *,
        output_keys: dict = {},
        device: Optional[TorchDevice] = None,
    ) -> dict[str, Architecture]:
        return load_models.from_file(file_path, device)


class LoadComponents(CustomNode):
    """
    Node to load model components from a repository based on user selection.
    """

    display_name = {
        Language.ENGLISH: "Load Components",
        Language.CHINESE: "加载组件",
    }

    category = Category.LOADER

    description = {
        Language.ENGLISH: "Loads selected components from a repository and returns a dictionary of model-classes",
        Language.CHINESE: "从存储库中加载所选组件，并返回模型类的字典",
    }

    @staticmethod
    def update_interface(inputs: Dict[str, Any]) -> NodeInterface:
        interface = {
            "inputs": {
                "repo_id": EnumInput(options=[]),
                "components": EnumInput(options=[]),
            },
            "outputs": {},
        }
        if inputs:
            repo_id = inputs.get("repo_id")
            if repo_id:
                try:
                    path = hf_hub_download(repo_id, "model_index.json")
                    components = components_from_model_index(path)
                    interface["inputs"]["components"] = EnumInput(
                        options=list(components.keys())
                    )
                    interface["outputs"] = {
                        component: str for component in components.keys()
                    }
                except Exception as e:
                    logging.error(f"Error loading components: {e}")

        return interface

    def __call__(self, repo_id: str, components: List[str]) -> Dict[str, Any]:
        try:
            path = hf_hub_download(repo_id, "model_index.json")
            with open(path, "r") as file:
                data = json.load(file)

            loaded_components = {}
            if "_class_name" in data:
                loaded_components["_class_name"] = data["_class_name"]

            for component in data.keys():
                if component.startswith("_") or component == "_class_name":
                    # print(component)
                    continue

                if component in components:
                    module_name, class_name = data[component]
                    module = __import__(module_name, fromlist=[class_name])
                    class_ = getattr(module, class_name)
<<<<<<< HEAD
                    loaded_component = class_.from_pretrained(repo_id, subfolder=component, torch_dtype=torch.float16, variant="fp16", use_safetensors=True)
=======
                    loaded_component = class_.from_pretrained(
                        repo_id, subfolder=component, torch_dtype=torch.float16
                    )
>>>>>>> f6e5248b
                    loaded_components[component] = loaded_component
                else:
                    loaded_components[component] = None

            # print(loaded_components)

            return loaded_components

        except Exception as e:
            logging.error(f"Error loading components: {e}")
            return {}


class LoadCivitai(CustomNode):
    """
    Node to load model components from Civitai based on user selection.
    """

    display_name = {
        "ENGLISH": "Load Components",
        "CHINESE": "加载组件",
    }

    category = "LOADER"

    description = {
        "ENGLISH": "Loads selected components from a repository and returns a dictionary of model-classes",
        "CHINESE": "从存储库中加载所选组件，并返回模型类的字典",
    }

    @staticmethod
    def update_interface(inputs: Dict[str, Any]) -> Dict[str, Any]:
        interface = {
            "inputs": {
                "model_name": "text",
                "version_name": "text"
            },
            "outputs": {
                "model_file": "file"
            },
        }
        if inputs:
            model_name = inputs.get("model_name")
            if model_name:
                model_id = LoadCivitai.search_model_by_name(model_name)
                if model_id:
                    interface["outputs"]["model_file"] = "file"
                else:
                    interface["outputs"]["error"] = "text"

        return interface

    @staticmethod
    def search_model_by_name(model_name: str):
        try:
            # Search for models by name
            search_response = requests.get(f"https://api.civitai.com/v1/models?query={model_name.lower()}")
            search_response.raise_for_status()
            search_results = search_response.json()

            if not search_results or search_results['items'] == []:
                logging.error(f"No models found with the name: {model_name}")
                return None

            # Assuming the first result is the desired model
            # Should we use id instead of name to get the exact model? Will that be too complex for users?
            model_id = search_results['items'][0]['id']
            return model_id

        except requests.RequestException as e:
            logging.error(f"Error searching for models: {e}")
            return None

    @staticmethod
    def download_model(repo_id: int, version_name: str = None):
        try:
            response = requests.get(f"https://civitai.com/api/v1/models/{repo_id}")
            response.raise_for_status()
            model_details = response.json()

            # Find the correct file version
            file_version = next((v for v in model_details['modelVersions'] if version_name in v['name']), model_details['modelVersions'][0])
            file_info = file_version['files'][0]
            file_size_kb = file_info['sizeKB']
            file_name = file_info['name']
            download_url = f"{file_info['downloadUrl']}?token={os.getenv('civitaiToken')}"

            model_path = os.path.join(comfy_config.workspace_dir, "models", file_name)

            # Check if the file already exists and its size
            file_exists = os.path.exists(model_path)
            existing_file_size = os.path.getsize(model_path) if file_exists else 0

            if file_exists and existing_file_size >= file_size_kb * 1024:
                logging.info(f"Model '{file_name}' is already fully downloaded.")
                # loaded component
                return model_path

            # Convert file size from KB to bytes
            total_size = int(file_size_kb * 1024)

            # Download model with progress bar and resume capability
            headers = {"Range": f"bytes={existing_file_size}-"}
            response = requests.get(download_url, headers=headers, stream=True)
            response.raise_for_status()

            mode = 'ab' if file_exists else 'wb'
            with open(model_path, mode) as f:
                with tqdm(total=total_size, initial=existing_file_size, unit='B', unit_scale=True, unit_divisor=1024) as pbar:
                    for chunk in response.iter_content(chunk_size=8192):
                        if chunk:
                            f.write(chunk)
                            pbar.update(len(chunk))

            return model_path

        except requests.RequestException as e:
            logging.error(f"Request error: {e}")
        except Exception as e:
            logging.error(f"Error downloading model: {e}")

    def __call__(self, model_name: str, version_name: str = None, device: Optional[TorchDevice] = None) -> dict[str, Architecture]:
        model_id = self.search_model_by_name(model_name)
        if not model_id:
            return {"error": f"No models found with the name: {model_name}"}
        
        model_path = self.download_model(model_id, version_name)
        if not model_path:
            return {"error": "Failed to download model."}
        

        return load_models.from_file(model_path, device)




class CreatePipe(CustomNode):
    """
    Produces a diffusers pipeline, and loads it onto the device.
    """

    display_name = "Create Pipe"
    category = "pipe"
    description = "Creates a StableDiffusionPipeline"

    # Note the declarative nature of this; the custom-node declares what types
    # it should receive, and the executor handles the details of ensuring this.
    # custom nodes shouldn't have to spend much time validating / sanitizing their inputs
    # that should be the executor's job. The custom nodes should be declarative
    @staticmethod
    def update_interface(inputs: dict[str, Any] = None) -> NodeInterface:
        interface = {
            "inputs": {"unet": ModelConstraint(model_type=UNet2DConditionModel)},
            "outputs": {"pipe": StableDiffusionPipeline},
        }

        if (
            inputs is not None
            and isinstance(inputs.get("unet"), Architecture)
            and isinstance(inputs["unet"].model, UNet2DConditionModel)
        ):
            # Ensure that the vae and text_encoder are compatible with this unet
            arch: Architecture = inputs["unet"]
            interface["inputs"].update(
                {
                    "vae": ModelConstraint(
                        model_type=AutoencoderKL,
                        input_space=arch.input_space,
                        output_space=arch.output_space,
                    ),
                    "text_encoder": ModelConstraint(
                        model_type=CLIPTextModel, output_space=arch.input_space
                    ),
                }
            )

        return interface

    def __call__(
        self,
        loaded_components: Optional[Dict[str, Any]] = None,
        unet: Union[UNet2DConditionModel, SD3Transformer2DModel] = None,
        vae: AutoencoderKL = None,
        text_encoder: Union[CLIPTextModel, CLIPTextModelWithProjection] = None,
        text_encoder_2: Optional[CLIPTextModelWithProjection] = None,
        text_encoder_3: Optional[T5EncoderModel] = None,
        device: Optional[TorchDevice] = None,
        model_type: str = None
    ) -> Union[StableDiffusion3Pipeline, StableDiffusionXLPipeline]:
        if loaded_components:
            class_name = loaded_components.pop("_class_name", None)
            if class_name:
                # Dynamically fetch the required components from loaded_components
                component_kwargs = {k: v for k, v in loaded_components.items()}

                # Dynamically fetch the class
                module = __import__("diffusers", fromlist=[class_name])
                class_ = getattr(module, class_name)
                # print(class_)
                # Instantiate the class with the provided components
                pipe = class_(**component_kwargs)
                pipe.to("cuda")
                return pipe

        # Default behavior when loaded_components is not provided
        

        if isinstance(unet, SD3Transformer2DModel) and text_encoder_3 is not None:
            tokenizer = CLIPTokenizer.from_pretrained("openai/clip-vit-large-patch14")
            tokenizer_2 = CLIPTokenizer.from_pretrained("laion/CLIP-ViT-bigG-14-laion2B-39B-b160k")
            tokenizer_3 = T5TokenizerFast.from_pretrained("google/t5-v1_1-xxl")
            # tokenizer_2 = CLIPTokenizer.from_pretrained("laion/CLIP-ViT-bigG-14-laion2B-39B-b160k")
            # scheduler = DDIMScheduler.from_pretrained(
            #     "runwayml/stable-diffusion-v1-5", subfolder="scheduler"
            # )

            scheduler_config = json.load(open(config_path))
            scheduler = FlowMatchEulerDiscreteScheduler.from_config(scheduler_config)

            pipe = StableDiffusion3Pipeline(
                vae=vae,
                text_encoder=text_encoder,
                text_encoder_2=text_encoder_2,
                text_encoder_3=text_encoder_3,
                tokenizer=tokenizer,
                tokenizer_2=tokenizer_2,
                tokenizer_3=tokenizer_3,
                transformer=unet,
                scheduler=scheduler,
            ).to(torch.bfloat16)
        elif text_encoder_2 is not None and text_encoder_3 is None:
            if model_type == "playground":
                tokenizer = CLIPTokenizer.from_pretrained("playgroundai/playground-v2.5-1024px-aesthetic", subfolder="tokenizer")
                scheduler = EDMDPMSolverMultistepScheduler.from_pretrained("playgroundai/playground-v2.5-1024px-aesthetic", subfolder="scheduler")
                tokenizer_2 = CLIPTokenizer.from_pretrained(
                    "playgroundai/playground-v2.5-1024px-aesthetic", subfolder="tokenizer_2"
                )
            else:
                tokenizer = CLIPTokenizer.from_pretrained("stabilityai/stable-diffusion-xl-base-1.0", subfolder="tokenizer")
                scheduler = EulerDiscreteScheduler.from_pretrained("stabilityai/stable-diffusion-xl-base-1.0", subfolder="scheduler")
                tokenizer_2 = CLIPTokenizer.from_pretrained("stabilityai/stable-diffusion-xl-base-1.0", subfolder="tokenizer_2")

            pipe = StableDiffusionXLPipeline(
                vae=vae,
                text_encoder=text_encoder,
                text_encoder_2=text_encoder_2,
                unet=unet,
                scheduler=scheduler,
                tokenizer=tokenizer,
                tokenizer_2=tokenizer_2,
            ).to(torch.float16)
        else:
            # EulerDiscreteScheduler
            # runwayml/stable-diffusion-v1-5
            tokenizer = CLIPTokenizer.from_pretrained("openai/clip-vit-large-patch14")
            scheduler = DDIMScheduler.from_pretrained(
                "runwayml/stable-diffusion-v1-5", subfolder="scheduler"
            )
            pipe = StableDiffusionPipeline(
                vae=vae,
                text_encoder=text_encoder,
                tokenizer=tokenizer,
                unet=unet,
                scheduler=scheduler,
                safety_checker=None,
                feature_extractor=None,
                requires_safety_checker=False,
            )

        print("Got Here")

        # if "xformers" in sys.modules:
        #     pipe.enable_xformers_memory_efficient_attention(attention_op=MemoryEfficientAttentionFlashAttentionOp)
        if "accelerate" in sys.modules:
            pipe.enable_model_cpu_offload()
        # pipe.enable_vae_tiling()
        # pipe.to(device)

        return pipe


class RunPipe(CustomNode):
    """
    Takes a StableDiffusionPipeline and a prompt, outputs an image
    """

    display_name = "Run Pipe"

    category = "pipe"

    description = "Runs a StableDiffusionPipeline with a prompt"

    # TODO: this needs to be updated to support SDXL and other pipelines
    @staticmethod
    def update_interface(inputs: dict[str, Any] = None) -> NodeInterface:
        interface = {
            "inputs": {
                "pipe": StableDiffusionPipeline,
                "negative_prompt": TextInput(),
                "prompt": TextInput(),
            },
            "outputs": {"image_output": ImageOutputType},
        }

        return interface

    def __call__(
        self,
        pipe: StableDiffusionPipeline,
        prompt: str,
        negative_prompt: Optional[str] = None,
        width: int = 512,
        height: int = 512,
        num_images: int = 1,
        num_inference_steps: int = 25,
        guidance_scale: float = 7.0,
        generator: Optional[Union[torch.Generator, List[torch.Generator]]] = None,
    ) -> Union[List[Image], ndarray]:
        images: Union[List[Image], ndarray] = pipe(
            prompt,
            # negative_prompt=negative_prompt,
            num_inference_steps=num_inference_steps,
            # width=width,
            # height=height,
            guidance_scale=guidance_scale,
            # num_images_per_prompt=num_images,
            # generator=generator,
        ).images

        return images


class UpscaleImage(CustomNode):
    """
    Takes an image and an image upscaler model, outputs an upscaled image
    """

    display_name = {
        Language.ENGLISH: "Upscale Image",
    }

    category = Category.UPSCALER

    description = {
        Language.ENGLISH: "Upscales an image using an image upscaler model",
    }

    @staticmethod
    def update_interface(inputs: dict[str, Any]) -> NodeInterface:
        interface = {
            "inputs": {
                "image_url": StringInput(),
                "model": ModelConstraint(),
            },
            "outputs": {"image": ImageOutputType},
        }

        return interface

    def __call__(
        self,
        model,
        image: torch.Tensor,
        *,
        output_keys: dict = {},
        device: TorchDevice = None,
    ):
        try:
            with torch.no_grad():
                upscaled_image = model(image)
        except Exception as e:
            print(f"Upscale error: {e}")

        return {"image": upscaled_image}


class LoadLoRA(CustomNode):
    """
    Loads a LoRA model
    """

    display_name = {
        Language.ENGLISH: "Load LoRA",
    }

    category = Category.LOADER

    description = {
        Language.ENGLISH: "Loads a LoRA model onto the specified pipe",
    }

    @staticmethod
    def update_interface(inputs: dict[str, Any] = None) -> NodeInterface:
        interface = {
            "inputs": {
                "pipe": StableDiffusionPipeline,
                "model_path": EnumInput(),
            },
            "outputs": {"pipe": StableDiffusionPipeline},
        }

        return interface

    def __call__(
        self, pipe: StableDiffusionPipeline, model_path: str
    ) -> Dict[str, Any]:
        pipe.load_lora_weights(
            model_path,
            weight_name=model_path,  # Using the model path as the weight name
        )

        return {"pipe": pipe}<|MERGE_RESOLUTION|>--- conflicted
+++ resolved
@@ -181,13 +181,7 @@
                     module_name, class_name = data[component]
                     module = __import__(module_name, fromlist=[class_name])
                     class_ = getattr(module, class_name)
-<<<<<<< HEAD
                     loaded_component = class_.from_pretrained(repo_id, subfolder=component, torch_dtype=torch.float16, variant="fp16", use_safetensors=True)
-=======
-                    loaded_component = class_.from_pretrained(
-                        repo_id, subfolder=component, torch_dtype=torch.float16
-                    )
->>>>>>> f6e5248b
                     loaded_components[component] = loaded_component
                 else:
                     loaded_components[component] = None
