--- conflicted
+++ resolved
@@ -79,13 +79,8 @@
             try:
                 pipeline = DiffusionPipeline.from_pretrained(
                     repo_id,
-<<<<<<< HEAD
-                    # local_files_only=True, 
-                    # variant="fp16", 
-=======
                     local_files_only=False, 
                     variant="fp16", 
->>>>>>> f6945961
                     torch_dtype=torch.float16
                 )
             except Exception as e:
