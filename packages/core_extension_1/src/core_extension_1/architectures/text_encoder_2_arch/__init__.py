import json
import time
from typing import Dict, Optional, Any
from gen_server import (
    Architecture,
    StateDict,
    TorchDevice,
    CheckpointMetadata,
    ComponentMetadata,
)
from transformers import CLIPTextModelWithProjection, CLIPTextConfig
from diffusers.utils.import_utils import is_accelerate_available
from diffusers.models.model_loading_utils import load_model_dict_into_meta
from diffusers.loaders.single_file_utils import convert_open_clip_checkpoint
import re
import os
import torch
import logging
from contextlib import nullcontext
from gen_server.utils.device import get_torch_device

logger = logging.getLogger(__name__)

if is_accelerate_available():
    from accelerate import init_empty_weights


class TextEncoder2(Architecture[CLIPTextModelWithProjection]):
    """
    Architecture definition for the Text Encoder 2 (CLIP-based).
    """

    @staticmethod
    def _determine_type(metadata: dict[str, Any]) -> tuple[ComponentMetadata, str]:
        architecture = metadata.get("modelspec.architecture", "")

        if architecture == "stable-diffusion-v3-medium":
            result: ComponentMetadata = {
                "display_name": "SD3 Text Encoder 2",
                "input_space": "SD3",
                "output_space": "SD3",
            }
            config_path = os.path.join(
                os.path.dirname(os.path.abspath(__file__)), "config_sd3.json"
            )
        # elif architecture == "stable-diffusion-xl-v1-base":
        else:
            result: ComponentMetadata = {
                "display_name": "SDXL Text Encoder 2",
                "input_space": "SDXL",
                "output_space": "SDXL",
            }
            config_path = os.path.join(
                os.path.dirname(os.path.abspath(__file__)), "config_sdxl.json"
            )

        return result, config_path

    def __init__(self, metadata: dict[str, Any]):
        result, config_path = self._determine_type(metadata)
        self._display_name = result["display_name"]
        self._input_space = result["input_space"]
        self._output_space = result["output_space"]

        with open(config_path, "r") as file:
            # Create diffusers class
            config = json.load(file)
        text_encoder_config = CLIPTextConfig.from_dict(config)
        ctx = init_empty_weights if is_accelerate_available() else nullcontext
        with ctx():
            text_encoder = CLIPTextModelWithProjection(text_encoder_config)

        self._model = text_encoder
        self._config = text_encoder_config

    @classmethod
    def detect(
        cls,
        state_dict: StateDict,
        metadata: dict[str, Any],
    ) -> Optional[ComponentMetadata]:
        required_keys = {
            "conditioner.embedders.1.model.transformer.resblocks.0.attn.in_proj_weight",
            "text_encoders.clip_g.transformer.text_model.embeddings.position_embedding.weight",
            # "cond_stage_model.transformer.text_model.embeddings.position_embedding.weight"
        }
        """
        Detects whether the given state dictionary matches the SD3 Text Encoder 2 architecture.
        """
        if any(key in state_dict for key in required_keys):
            component_metadata, _ = cls._determine_type(metadata)
            return component_metadata

        return None

    def load(self, state_dict: StateDict, device: Optional[TorchDevice] = None):
        """
        Loads the SDXL Text Encoder 2 model from the given state dictionary.
        """
        print("Loading SDXL Text Encoder 2")
        text_model = self.model
        text_encoder_state_dict = {
            key: state_dict[key]
            for key in state_dict
            if key.startswith("conditioner.embedders.1.model.")
            or key.startswith("text_encoders.clip_g.")
        }
        text_model_dict = {}

        if any(
            key.startswith("text_encoders.clip_g.") for key in text_encoder_state_dict
        ):
            prefix = "text_encoders.clip_g."
        elif any(
            key.startswith("conditioner.embedders.1.model.")
            for key in text_encoder_state_dict
        ):
            prefix = "conditioner.embedders.1.model."
        else:
            prefix = None

        text_model_dict = convert_open_clip_checkpoint(
            text_model=text_model, checkpoint=text_encoder_state_dict, prefix=prefix
        )

        # print(text_model_dict.keys())

        if is_accelerate_available():
            print("Using accelerate")
            # torch_dtype = next(text_model.parameters()).dtype
            unexpected_keys = load_model_dict_into_meta(text_model, text_model_dict)
            if text_model._keys_to_ignore_on_load_unexpected is not None:
                for pat in text_model._keys_to_ignore_on_load_unexpected:
                    unexpected_keys = [
                        k for k in unexpected_keys if re.search(pat, k) is None
                    ]

            if len(unexpected_keys) > 0:
                logger.warning(
                    f"Some weights of the model checkpoint were not used when initializing {text_model.__class__.__name__}: \n {[', '.join(unexpected_keys)]}"
                )

        else:
            text_model.load_state_dict(text_model_dict)
            # text_model.to(torch.float16)
<<<<<<< HEAD
        # text_model.to_empty(device=torch.device("cuda"))
=======
        text_model.to_empty(device=get_torch_device())
>>>>>>> a108e590

        # text_model.to(device=get_tensor_device()<|MERGE_RESOLUTION|>--- conflicted
+++ resolved
@@ -143,10 +143,6 @@
         else:
             text_model.load_state_dict(text_model_dict)
             # text_model.to(torch.float16)
-<<<<<<< HEAD
-        # text_model.to_empty(device=torch.device("cuda"))
-=======
         text_model.to_empty(device=get_torch_device())
->>>>>>> a108e590
 
         # text_model.to(device=get_tensor_device()