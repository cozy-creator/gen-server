import json
import time
import os
from typing import Optional

from spandrel import ImageModelDescriptor
from typing_extensions import override
from diffusers.models.unets.unet_2d_condition import UNet2DConditionModel
from diffusers.loaders.single_file_utils import convert_ldm_unet_checkpoint
from gen_server import Architecture, StateDict, TorchDevice
import torch
# from paths import folders

config_path = os.path.join(os.path.dirname(os.path.abspath(__file__)), "config.json")


class SD1UNet(Architecture[UNet2DConditionModel]):
    """
    The Unet for the Stable Diffusion 1 pipeline
    """

    display_name = "SD1 UNet"
    input_space = "SD1"
    output_space = "SD1"

    def __init__(self):
        with open(config_path, "r") as file:
            # Create diffusers class
            config = json.load(file)

<<<<<<< HEAD
        super().__init__(
            model=UNet2DConditionModel(**config),
            config=config,
        )
    
=======
            super().__init__(
                model=UNet2DConditionModel(**config),
                config=config,
            )

>>>>>>> 8adc7873
    @override
    @classmethod
    def detect(cls, state_dict: StateDict) -> bool:
        return (
            "model.diffusion_model.input_blocks.0.0.bias" in state_dict
            and "model.diffusion_model.input_blocks.1.1.transformer_blocks.0.attn1.to_k.weight"
            in state_dict
        )

    @override
    def load(self, state_dict: StateDict, device=None):
        print("Loading SD1.5 UNet")
        start = time.time()

        # Slice state-dict and convert key keys to canonical
        unet_state_dict = {
            key: state_dict[key]
            for key in state_dict
            if key.startswith("model.diffusion_model.")
        }
        new_unet_state_dict = convert_ldm_unet_checkpoint(
            unet_state_dict, config=self.config
        )

        self.model.load_state_dict(new_unet_state_dict)

        if device is not None:
            self.model.to(device=device)
        self.model.to(torch.bfloat16)

        print(f"UNet state dict loaded in {time.time() - start} seconds")
        return ImageModelDescriptor(
            self.model,
            unet_state_dict,
            architecture=self,
            purpose="Restoration",
            tags=[],
            supports_half=True,
            supports_bfloat16=True,
            # scale=1,
            # input_channels=in_nc,
            # output_channels=out_nc,
            # size_requirements=SizeRequirements(
            #     minimum=2,
            #     multiple_of=4 if shuffle_factor else 1,
            # ),
        )<|MERGE_RESOLUTION|>--- conflicted
+++ resolved
@@ -28,19 +28,11 @@
             # Create diffusers class
             config = json.load(file)
 
-<<<<<<< HEAD
         super().__init__(
             model=UNet2DConditionModel(**config),
             config=config,
         )
     
-=======
-            super().__init__(
-                model=UNet2DConditionModel(**config),
-                config=config,
-            )
-
->>>>>>> 8adc7873
     @override
     @classmethod
     def detect(cls, state_dict: StateDict) -> bool:
