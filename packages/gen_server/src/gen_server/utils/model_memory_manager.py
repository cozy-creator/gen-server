import torch
import asyncio
from typing import Dict, List, Optional, Any
from diffusers.pipelines.pipeline_utils import DiffusionPipeline
from ..globals import (
    get_hf_model_manager,
    get_architectures,
    get_available_torch_device,
)
from ..config import get_config
from ..utils.load_models import load_state_dict_from_file
import logging
import importlib
from huggingface_hub.constants import HF_HUB_CACHE
import os
from huggingface_hub.file_download import repo_folder_name
from optimum.quanto import freeze, qfloat8, quantize
from ..utils.utils import serialize_config

logger = logging.getLogger(__name__)


class ModelMemoryManager:
    def __init__(self):
        self.current_model: Optional[str] = None
        self.loaded_model: Optional[DiffusionPipeline] = None
        self.hf_model_manager = get_hf_model_manager()
        self.cache_dir = HF_HUB_CACHE

<<<<<<< HEAD
    def load(
        self, model_id: str, gpu: Optional[int] = None
    ) -> Optional[DiffusionPipeline]:
=======

    def load(self, model_id: str, gpu: Optional[int] = None) -> Optional[DiffusionPipeline]:
>>>>>>> 15000a1b
        print(f"Loading model {model_id}")
        if model_id == self.current_model and self.loaded_model is not None:
            logger.info(f"Model {model_id} is already loaded.")
<<<<<<< HEAD
            return self.loaded_models[model_id]

=======
            return self.loaded_model
        
        # Unload the current model if it exists and is different
        if self.current_model is not None and self.current_model != model_id:
            self.unload(self.current_model)
        
>>>>>>> 15000a1b
        config = get_config()

        config = serialize_config(config)

        model_config = config["enabled_models"].get(model_id)
        if not model_config:
            logger.error(f"Model {model_id} not found in configuration.")
            return None

        repo_id = model_config["source"].replace("hf:", "")

        category = model_config.get("category", None)

        is_downloaded, variant = self.hf_model_manager.is_downloaded(model_id)
        if not is_downloaded:
            logger.info(
                f"Model {model_id} not downloaded. Please ensure the model is downloaded first."
            )
            return None

        try:
            pipeline_kwargs = {}
            if "components" in model_config and model_config["components"]:
                print(f"Components: {model_config['components']}")
                for key, component in model_config["components"].items():
                    # Check if 'source' key is in the component dict and is a string
                    if "source" in component and isinstance(component["source"], str):
                        # Diffusers format
                        if not component["source"].endswith(
                            (".safetensors", ".bin", ".ckpt", ".pt")
                        ):
                            # Split the source by '/' and get the last element
                            component_name = component["source"].split("/")[-1]

                            # Component repo is the source without the last element, join it with '/'
                            component_repo = "/".join(
                                component["source"].split("/")[:-1]
                            ).replace("hf:", "")
                            print(component_repo, component_name)
                            pipeline_kwargs[key] = self._load_diffusers_component(
                                repo_id, component_repo, component_name
                            )
                        else:
                            # Custom format
                            pipeline_kwargs[key] = self._load_custom_component(
                                component["source"], category, key
                            )
                    elif component["source"] is None:
                        pipeline_kwargs[key] = None

            if variant == "":
                variant = None

            # Temporary: We can use bfloat16 as standard dtype but I just notice that float16 loads the pipeline faster.
            # Although, it's compulsory to use bfloat16 for Flux models.
<<<<<<< HEAD
            if "flux" in model_id.lower():
                pipeline = DiffusionPipeline.from_pretrained(
                    repo_id,
                    torch_dtype=torch.bfloat16,
                    local_files_only=True,
                    variant=variant,
                    **pipeline_kwargs,
                )
            else:
                pipeline = DiffusionPipeline.from_pretrained(
                    repo_id,
                    torch_dtype=torch.float16,
                    local_files_only=True,
                    variant=variant,
                    **pipeline_kwargs,
                )

            self.loaded_models[model_id] = pipeline
=======
            # Load the pipeline
            pipeline = DiffusionPipeline.from_pretrained(
                repo_id,
                torch_dtype=torch.bfloat16 if "flux" in model_id.lower() else torch.float16,
                local_files_only=True,
                variant=variant,
                **pipeline_kwargs
            )

            self.loaded_model = pipeline
            self.current_model = model_id
>>>>>>> 15000a1b
            logger.info(f"Model {model_id} loaded successfully.")
            return pipeline

        except Exception as e:
            logger.error(f"Failed to load model {model_id}: {str(e)}")
            return None

    async def _load_diffusers_component(
        self, repo_id: str, component_repo: str, component_name: str
    ) -> Any:
        print(f"Loading diffusers component {component_name} from {repo_id}")
        try:
            # Get the model index using HFModelManager
            model_index = (
                await self.hf_model_manager.get_diffusers_multifolder_components(
                    repo_id
                )
            )

            # Get the component info
            component_info = model_index.get(component_name) if model_index else None
            if not component_info:
                raise ValueError(f"Invalid component info for {component_name}")

            # Get the module path and class name
            module_path, class_name = component_info

            # Import the class
            module = importlib.import_module(module_path)
            model_class = getattr(module, class_name)

            # Check for quantized models
            if model_index["_class_name"] == "FluxPipeline":
                quantized_model_list = ["FluxTransformer2DModel", "T5EncoderModel"]

                if class_name in quantized_model_list:
                    quantized_class_name = (
                        "QuantizedFluxTransformer2DModel"
                        if class_name == "FluxTransformer2DModel"
                        else "QuantizedT5EncoderModelForCausalLM"
                    )
                    quantized_module_path = "gen_server.utils.quantize_models"
                    storage_folder = os.path.join(
                        self.cache_dir, "models--" + component_repo.replace("/", "--")
                    )

                    if not os.path.exists(storage_folder):
                        raise FileNotFoundError(
                            f"Quantized model {component_repo} not found"
                        )

                    # Get the latest commit hash
                    refs_path = os.path.join(storage_folder, "refs", "main")
                    if not os.path.exists(refs_path):
                        return FileNotFoundError(f"No commit hash found")

                    with open(refs_path, "r") as f:
                        commit_hash = f.read().strip()

                    repo_id = os.path.join(
                        storage_folder, "snapshots", commit_hash, component_name
                    )

                    # Import the class
                    quantized_module = importlib.import_module(quantized_module_path)
                    quantized_model_class = getattr(
                        quantized_module, quantized_class_name
                    )

                    if class_name == "T5EncoderModel":
                        model_class.from_config = lambda config: model_class(config)

                    print(
                        f"Loading component {component_name} from {repo_id}. Class_name: {quantized_class_name}, module_path: {quantized_module_path}"
                    )

                    # Load the component
                    component = quantized_model_class.from_pretrained(
                        repo_id,
                    ).to(torch.bfloat16)

                    return component

            print(
                f"Loading component {component_name} from {repo_id}. Class_name: {class_name}, module_path: {module_path}"
            )

            # Load the component
            component = model_class.from_pretrained(
                repo_id,
                subfolder=component_name,
                local_files_only=True,
                torch_dtype=torch.float16,
            )

            return component

        except Exception as e:
            logger.error(
                f"Error loading component {component_name} from {repo_id}: {str(e)}"
            )
            raise

    def _load_custom_component(self, repo_id: str, category: str, component_name: str):
        file_path = None
        # Keep only the name between and after the first slash including the slash
        repo_folder = os.path.dirname(repo_id)

        # repo_id, weights_name = _extract_repo_id_and_weights_name(repo_id)

        # Load the state dict
        model_folder = os.path.join(
            self.cache_dir, repo_folder_name(repo_id=repo_folder, repo_type="model")
        )

        # Get the safetensors file name by splitting the repo_id by '/' and getting the last element
        weights_name = repo_id.split("/")[-1]

        # Get the safetensors file
        if not os.path.exists(model_folder):
            model_folder = os.path.join(self.cache_dir, repo_folder)
            if not os.path.exists(model_folder):
                raise FileNotFoundError(f"Cache folder for {repo_id} not found")
            else:
                file_path = os.path.join(model_folder, weights_name)

        if not file_path:
            # Get the latest commit hash
            refs_path = os.path.join(model_folder, "refs", "main")
            if not os.path.exists(refs_path):
                raise FileNotFoundError(f"refs/main not found for {repo_id}")

            with open(refs_path, "r") as f:
                commit_hash = f.read().strip()

            # Construct the path to model_index.json
            file_path = os.path.join(
                model_folder, "snapshots", commit_hash, weights_name
            )

        state_dict = load_state_dict_from_file(file_path)

        # Get the architectures registry
        architectures = get_architectures()
        # print(f"Architectures: {architectures}")

        # Find the correct architecture class
        arch_key = f"core_extension_1.{category.lower()}_{component_name.lower()}"

        architecture_class = architectures.get(arch_key)

        # Initialize the architecture
        architecture = architecture_class()

        # Load the state dict into the architecture
        architecture.load(state_dict)

        return architecture.model

    def apply_optimizations(self, pipeline: DiffusionPipeline):
        device = get_available_torch_device()
        optimizations = [
            ("enable_vae_tiling", "VAE Tiled", {}),
            (
                "enable_xformers_memory_efficient_attention",
                "Memory Efficient Attention",
                {},
            ),
            (
                "enable_model_cpu_offload",
                "CPU Offloading",
                {"device": device},
            ),
        ]

        # Check if pipeline is a FluxPipeline so as to not use Xformers optimizations
        if pipeline.__class__.__name__ == "FluxPipeline":
            optimizations.remove(
                (
                    "enable_xformers_memory_efficient_attention",
                    "Memory Efficient Attention",
                    {},
                )
            )

        # Patch torch.mps to torch.backends.mps
        device_type = device if isinstance(device, str) else device.type
        if device_type == "mps":
            setattr(torch, "mps", torch.backends.mps)

        for opt_func, opt_name, kwargs in optimizations:
            try:
                getattr(pipeline, opt_func)(**kwargs)
                print(f"{opt_name} enabled")
            except Exception as e:
                print(f"Error enabling {opt_name}: {e}")

        if device_type == "mps":
            delattr(torch, "mps")

<<<<<<< HEAD
    def unload(self, repo_id: str) -> None:
        if repo_id in self.loaded_models:
            del self.loaded_models[repo_id]
=======

    def unload(self, model_id: str) -> None:
        if model_id == self.current_model and self.loaded_model is not None:
            del self.loaded_model
            self.loaded_model = None
            self.current_model = None
>>>>>>> 15000a1b

            if torch.cuda.is_available():
                torch.cuda.empty_cache()
            elif torch.backends.mps.is_available():
                torch.mps.empty_cache()

            logger.info(f"Model {model_id} unloaded.")
        else:
            logger.warning(f"Model {model_id} is not currently loaded.")

    # def list_loaded(self, gpu: Optional[int] = None) -> List[str]:
    #     if gpu is not None:
    #         return [
    #             repo_id
    #             for repo_id, pipeline in self.loaded_models.items()
    #             if pipeline.device.type == "cuda" and pipeline.device.index == gpu
    #         ]
    #     return list(self.loaded_models.keys())

    def is_loaded(self, model_id: str) -> bool:
        return model_id == self.current_model and self.loaded_model is not None

    def get_model(self, model_id: str) -> Optional[DiffusionPipeline]:
        if self.is_loaded(model_id):
            return self.loaded_model
        return None

    def get_model_device(self, model_id: str) -> Optional[torch.device]:
        model = self.get_model(model_id)
        return model.device if model else None

    # Check the current memory usage (method)
    # def get_memory_usage(self):
    #     memory_usage = {}
    #     for model_id, pipeline in self.loaded_models.items():
    #         memory_usage[model_id] = pipeline.get_memory_usage()
    #     return memory_usage

    # dynamically unload models
    # def unload_models(self, max_memory_usage: int):
    #     for model_id, pipeline in self.loaded_models.items():
    #         if pipeline.get_memory_usage() > max_memory_usage:
    #             self.unload(model_id)<|MERGE_RESOLUTION|>--- conflicted
+++ resolved
@@ -1,6 +1,5 @@
 import torch
-import asyncio
-from typing import Dict, List, Optional, Any
+from typing import Optional, Any
 from diffusers.pipelines.pipeline_utils import DiffusionPipeline
 from ..globals import (
     get_hf_model_manager,
@@ -27,28 +26,18 @@
         self.hf_model_manager = get_hf_model_manager()
         self.cache_dir = HF_HUB_CACHE
 
-<<<<<<< HEAD
     def load(
         self, model_id: str, gpu: Optional[int] = None
     ) -> Optional[DiffusionPipeline]:
-=======
-
-    def load(self, model_id: str, gpu: Optional[int] = None) -> Optional[DiffusionPipeline]:
->>>>>>> 15000a1b
         print(f"Loading model {model_id}")
         if model_id == self.current_model and self.loaded_model is not None:
             logger.info(f"Model {model_id} is already loaded.")
-<<<<<<< HEAD
-            return self.loaded_models[model_id]
-
-=======
             return self.loaded_model
-        
+
         # Unload the current model if it exists and is different
         if self.current_model is not None and self.current_model != model_id:
             self.unload(self.current_model)
-        
->>>>>>> 15000a1b
+
         config = get_config()
 
         config = serialize_config(config)
@@ -104,38 +93,19 @@
 
             # Temporary: We can use bfloat16 as standard dtype but I just notice that float16 loads the pipeline faster.
             # Although, it's compulsory to use bfloat16 for Flux models.
-<<<<<<< HEAD
-            if "flux" in model_id.lower():
-                pipeline = DiffusionPipeline.from_pretrained(
-                    repo_id,
-                    torch_dtype=torch.bfloat16,
-                    local_files_only=True,
-                    variant=variant,
-                    **pipeline_kwargs,
-                )
-            else:
-                pipeline = DiffusionPipeline.from_pretrained(
-                    repo_id,
-                    torch_dtype=torch.float16,
-                    local_files_only=True,
-                    variant=variant,
-                    **pipeline_kwargs,
-                )
-
-            self.loaded_models[model_id] = pipeline
-=======
             # Load the pipeline
             pipeline = DiffusionPipeline.from_pretrained(
                 repo_id,
-                torch_dtype=torch.bfloat16 if "flux" in model_id.lower() else torch.float16,
+                torch_dtype=torch.bfloat16
+                if "flux" in model_id.lower()
+                else torch.float16,
                 local_files_only=True,
                 variant=variant,
-                **pipeline_kwargs
+                **pipeline_kwargs,
             )
 
             self.loaded_model = pipeline
             self.current_model = model_id
->>>>>>> 15000a1b
             logger.info(f"Model {model_id} loaded successfully.")
             return pipeline
 
@@ -336,18 +306,11 @@
         if device_type == "mps":
             delattr(torch, "mps")
 
-<<<<<<< HEAD
-    def unload(self, repo_id: str) -> None:
-        if repo_id in self.loaded_models:
-            del self.loaded_models[repo_id]
-=======
-
     def unload(self, model_id: str) -> None:
         if model_id == self.current_model and self.loaded_model is not None:
             del self.loaded_model
             self.loaded_model = None
             self.current_model = None
->>>>>>> 15000a1b
 
             if torch.cuda.is_available():
                 torch.cuda.empty_cache()
