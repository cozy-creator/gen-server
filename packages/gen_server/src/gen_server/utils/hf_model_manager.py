--- conflicted
+++ resolved
@@ -1,13 +1,6 @@
 import os
 import shutil
 import asyncio
-<<<<<<< HEAD
-from typing import Optional, List, Dict
-from huggingface_hub import HfApi, hf_hub_download, scan_cache_dir
-from diffusers.pipelines.pipeline_utils import DiffusionPipeline
-import torch
-import logging
-=======
 from typing import Optional, List, Dict, Any
 from huggingface_hub import snapshot_download, HfApi, hf_hub_download, scan_cache_dir
 from huggingface_hub.file_download import repo_folder_name
@@ -18,7 +11,6 @@
 from huggingface_hub.constants import HF_HUB_CACHE
 from huggingface_hub.utils import RepositoryNotFoundError, RevisionNotFoundError
 import json
->>>>>>> 5bd73a85
 
 
 logger = logging.getLogger(__name__)
@@ -75,16 +67,6 @@
         Returns True if at least one variant is completely downloaded.
         """
         try:
-<<<<<<< HEAD
-            hf_hub_download(
-                repo_id,
-                "model_index.json",
-                cache_dir=self.cache_dir,
-                local_files_only=True,
-            )
-            return True
-        except Exception:
-=======
             storage_folder = os.path.join(self.cache_dir, repo_folder_name(repo_id=repo_id, repo_type="model"))
             if not os.path.exists(storage_folder):
                 return False
@@ -175,19 +157,14 @@
 
         except Exception as e:
             logger.error(f"Error checking download status for {repo_id}: {str(e)}")
->>>>>>> 5bd73a85
             return False
 
 
 
     def list(self) -> List[str]:
         cache_info = scan_cache_dir()
-<<<<<<< HEAD
-        return [
-            repo.repo_id
-            for repo in cache_info.repos
-            if self.is_downloaded(repo.repo_id)
-        ]
+        # print(cache_info)
+        return [repo.repo_id for repo in cache_info.repos if self.is_downloaded(repo.repo_id)]
 
     async def download(
         self,
@@ -196,13 +173,6 @@
         file_name: Optional[str] = None,
         sub_folder: Optional[str] = None,
     ) -> None:
-=======
-        # print(cache_info)
-        return [repo.repo_id for repo in cache_info.repos if self.is_downloaded(repo.repo_id)]
-
-
-    async def download(self, repo_id: str) -> None:
->>>>>>> 5bd73a85
         try:
             if file_name:
                 await asyncio.to_thread(
