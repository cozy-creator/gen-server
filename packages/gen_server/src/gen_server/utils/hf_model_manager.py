--- conflicted
+++ resolved
@@ -10,11 +10,6 @@
 from huggingface_hub.constants import HF_HUB_CACHE
 import json
 from .config_manager import get_model_config
-<<<<<<< HEAD
-
-
-=======
->>>>>>> aa2395a7
 
 
 logger = logging.getLogger(__name__)
@@ -28,139 +23,6 @@
         self.loaded_models: Dict[str, DiffusionPipeline] = {}
         self.hf_api = HfApi()
 
-<<<<<<< HEAD
-
-    def is_downloaded(self, model_id: str) -> bool:
-        """
-        Checks if a model is fully downloaded in the cache.
-        Returns True if at least one variant is completely downloaded.
-        """
-        try:
-            # Get the repo_id from the YAML configuration
-            model_config = get_model_config()
-            model_info = model_config['models'].get(model_id)
-            if not model_info:
-                logger.error(f"Model {model_id} not found in configuration.")
-                return False, None
-            
-            print(f"Model Config: {model_config}")
-            
-            if model_info['repo']:
-                repo_id = model_info['repo'].replace('hf:', '')
-            else:
-                repo_id = model_id
-
-            print(f"Repo ID: {repo_id}")
-
-            # Check main repo
-            repo_downloaded, variant = self._check_repo_downloaded(repo_id)
-            if not repo_downloaded:
-                return False, None
-
-            # Check components if model_index is present
-            if 'model_index' in model_info:
-                for component_name, source in model_info['model_index'].items():
-                    if isinstance(source, list):
-                        component_repo = source[0]
-                        if not self._check_component_downloaded(component_repo, component_name):
-                            print(f"Component {component_name} from {component_repo} is not downloaded.")
-                            logger.info(f"Component {component_name} from {component_repo} is not downloaded.")
-                            return False, None
-                    elif isinstance(source, str) and source.endswith(('.safetensors', '.bin', '.ckpt')):
-                        if not self._check_file_downloaded(source):
-                            print(f"Custom component file {source} is not downloaded.")
-                            logger.info(f"Custom component file {source} is not downloaded.")
-                            return False, None
-
-            return True, variant
-
-        except Exception as e:
-            logger.error(f"Error checking download status for {repo_id}: {str(e)}")
-            return False, None
-        
-    def _check_repo_downloaded(self, repo_id: str) -> bool:
-        storage_folder = os.path.join(
-                self.cache_dir, repo_folder_name(repo_id=repo_id, repo_type="model")
-        )
-
-        print(f"Storage Folder: {storage_folder}")
-        if not os.path.exists(storage_folder):
-            return False, None
-
-        # Get the latest commit hash
-        refs_path = os.path.join(storage_folder, "refs", "main")
-        if not os.path.exists(refs_path):
-            return False, None
-
-        with open(refs_path, "r") as f:
-            commit_hash = f.read().strip()
-
-
-        snapshot_folder = os.path.join(storage_folder, "snapshots", commit_hash)
-        if not os.path.exists(snapshot_folder):
-            return False, None
-
-        # Check model_index.json for required folders
-        model_index_path = os.path.join(snapshot_folder, "model_index.json")
-
-
-        if os.path.exists(model_index_path):
-            with open(model_index_path, "r") as f:
-                model_index = json.load(f)
-                required_folders = {
-                    k
-                    for k, v in model_index.items()
-                    if isinstance(v, list)
-                    and len(v) == 2
-                    and v[0] is not None
-                    and v[1] is not None
-                }
-
-
-            # Remove known non-folder keys and ignored folders
-            ignored_folders = {
-                "_class_name",
-                "_diffusers_version",
-                "scheduler",
-                "feature_extractor",
-                "tokenizer",
-                "tokenizer_2",
-                "tokenizer_3",
-                "safety_checker",
-            }
-            required_folders -= ignored_folders
-
-            # Define variant hierarchy
-            variants = [
-                "bf16",
-                "fp8",
-                "fp16",
-                "",
-            ]  # empty string for normal variant
-
-            def check_folder_completeness(folder_path: str, variant: str) -> bool:
-                if not os.path.exists(folder_path):
-                    return False
-                
-                for _, _, files in os.walk(folder_path):
-                    for file in files:
-                        if file.endswith('.incomplete'):
-                            print(f"Incomplete File: {file}")
-                            return False
-
-                        
-                        if (file.endswith(f"{variant}.safetensors") or 
-                            file.endswith(f"{variant}.bin") or
-                            (variant == "" and (file.endswith('.safetensors') or file.endswith('.bin') or file.endswith('.ckpt')))):
-                            return True
-
-                return False
-
-            def check_variant_completeness(variant: str) -> bool:
-                for folder in required_folders:
-                    folder_path = os.path.join(snapshot_folder, folder)
-
-=======
     def is_downloaded(self, model_id: str) -> bool:
         """
         Checks if a model is fully downloaded in the cache.
@@ -306,7 +168,6 @@
                 for folder in required_folders:
                     folder_path = os.path.join(snapshot_folder, folder)
 
->>>>>>> aa2395a7
                     if not check_folder_completeness(folder_path, variant):
                         return False
 
@@ -325,51 +186,6 @@
                 for _root, _, files in os.walk(blob_folder):
                     if any(file.endswith(".incomplete") for file in files):
                         return False, None
-<<<<<<< HEAD
-
-                return True, None
-
-        return False, None
-
-    
-        
-    def _check_component_downloaded(self, repo_id: str, component_name: str) -> bool:
-        storage_folder = os.path.join(
-            self.cache_dir, repo_folder_name(repo_id=repo_id, repo_type="model")
-        )
-
-        if not os.path.exists(storage_folder):
-            return False
-
-        refs_path = os.path.join(storage_folder, "refs", "main")
-        if not os.path.exists(refs_path):
-            return False
-
-        with open(refs_path, "r") as f:
-            commit_hash = f.read().strip()
-
-        component_folder = os.path.join(storage_folder, "snapshots", commit_hash, component_name)
-        
-        if not os.path.exists(component_folder):
-            return False
-
-        # Check for any .bin, .safetensors, or .ckpt file in the component folder
-        for root, _, files in os.walk(component_folder):
-            for file in files:
-                if file.endswith(('.bin', '.safetensors', '.ckpt')) and not file.endswith('.incomplete'):
-                    return True
-
-        return False
-    
-    
-    
-    def _check_file_downloaded(self, file_path: str) -> bool:
-
-        # Keep only the name between and after the first slash including the slash
-        repo_folder = os.path.dirname(file_path)
-
-        
-=======
 
                 return True, None
 
@@ -411,17 +227,12 @@
         # Keep only the name between and after the first slash including the slash
         repo_folder = os.path.dirname(file_path)
 
->>>>>>> aa2395a7
         storage_folder = os.path.join(
             self.cache_dir, repo_folder_name(repo_id=repo_folder, repo_type="model")
         )
 
         # Get the safetensors file name by splitting the repo_id by '/' and getting the last element
-<<<<<<< HEAD
-        weights_name = file_path.split('/')[-1]
-=======
         weights_name = file_path.split("/")[-1]
->>>>>>> aa2395a7
 
         if not os.path.exists(storage_folder):
             storage_folder = os.path.join(self.cache_dir, repo_folder)
@@ -429,13 +240,9 @@
                 return False
             else:
                 full_path = os.path.join(storage_folder, weights_name)
-<<<<<<< HEAD
-                return os.path.exists(full_path) and not full_path.endswith('.incomplete')
-=======
                 return os.path.exists(full_path) and not full_path.endswith(
                     ".incomplete"
                 )
->>>>>>> aa2395a7
 
         refs_path = os.path.join(storage_folder, "refs", "main")
         if not os.path.exists(refs_path):
@@ -445,14 +252,6 @@
             commit_hash = f.read().strip()
 
         full_path = os.path.join(storage_folder, "snapshots", commit_hash, weights_name)
-<<<<<<< HEAD
-        return os.path.exists(full_path) and not full_path.endswith('.incomplete')
-
-    def list(self) -> List[str]:
-        cache_info = scan_cache_dir()
-        return [repo.repo_id for repo in cache_info.repos if self.is_downloaded(repo.repo_id)[0]]
-    
-=======
         return os.path.exists(full_path) and not full_path.endswith(".incomplete")
 
     def list(self) -> List[str]:
@@ -463,7 +262,6 @@
             if self.is_downloaded(repo.repo_id)[0]
         ]
 
->>>>>>> aa2395a7
     def get_model_index(self, repo_id: str) -> Dict[str, Any]:
         storage_folder = os.path.join(
             self.cache_dir, repo_folder_name(repo_id=repo_id, repo_type="model")
@@ -481,22 +279,12 @@
             commit_hash = f.read().strip()
 
         # Construct the path to model_index.json
-<<<<<<< HEAD
-        model_index_path = os.path.join(storage_folder, "snapshots", commit_hash, "model_index.json")
+        model_index_path = os.path.join(
+            storage_folder, "snapshots", commit_hash, "model_index.json"
+        )
 
         if not os.path.exists(model_index_path):
             raise FileNotFoundError(f"model_index.json not found for {repo_id}")
-
-        with open(model_index_path, 'r') as f:
-            return json.load(f)
-=======
-        model_index_path = os.path.join(
-            storage_folder, "snapshots", commit_hash, "model_index.json"
-        )
-
-        if not os.path.exists(model_index_path):
-            raise FileNotFoundError(f"model_index.json not found for {repo_id}")
->>>>>>> aa2395a7
 
         with open(model_index_path, "r") as f:
             return json.load(f)
