--- conflicted
+++ resolved
@@ -79,19 +79,6 @@
 
     for arch_id, architecture in registry.items():  # Iterate through all architectures
         try:
-<<<<<<< HEAD
-            try:
-                checkpoint_metadata = architecture.detect(state_dict=state_dict, metadata=metadata)
-            except Exception as e:
-                checkpoint_metadata = architecture.detect(state_dict=state_dict)
-
-            if checkpoint_metadata is not None:
-                try:
-                    components.update({arch_id: architecture(metadata=metadata)}) # type: ignore
-                except Exception as e:
-                    print(f"{arch_id}: {e}")
-                    components.update({arch_id: architecture()})
-=======
             checkpoint_metadata = architecture.detect(state_dict=state_dict, metadata=metadata)
             # detect_signature = inspect.signature(architecture.detect)
             # if 'state_dict' in detect_signature.parameters and 'metadata' in detect_signature.parameters:
@@ -102,7 +89,6 @@
             #     checkpoint_metadata = architecture.detect(metadata=metadata)
             # else:
             #     continue
->>>>>>> b2f93b0e
         except Exception as e:
             checkpoint_metadata = None
 
