from platform import node
import queue
from typing import Optional, Type, Any

from ..base_types.pydantic_models import RunCommandConfig
from ..globals import CustomNode, CheckpointMetadata
from .workflows import generate_images

import logging

logging.basicConfig(level=logging.INFO)
logger = logging.getLogger(__name__)


def run_gpu_worker(
    task_queue: queue.Queue,
    tensor_queue: queue.Queue,
    cozy_config: RunCommandConfig,
    custom_nodes: dict[str, Type[CustomNode]],
    checkpoint_files: dict[str, CheckpointMetadata],
    architectures: dict,
):
    logger = logging.getLogger(__name__)
<<<<<<< HEAD
    
    print('GPU worker started', flush=True)
=======

    logger.info("startup up gpu worker (log)")
    print("startup up gpu worker (print)", flush=True)
>>>>>>> 91c4fe1c

    while True:
        try:
            data, response_conn = task_queue.get(timeout=1.0)

            if data is None:  # Use None as a signal to stop the worker
                logger.info("Received stop signal. GPU-worker shutting down.")
                break

            if not isinstance(data, dict):
                logger.error(f"Invalid data received: {data}")
                response_conn.send(None)  # Signal error to API server
                response_conn.close()
                continue

            try:
                # Generate images in the current process
                generate_images(
                    task_data=data,
                    tensor_queue=tensor_queue,
                    response_conn=response_conn,
                    custom_nodes=custom_nodes,
                    checkpoint_files=checkpoint_files,
                    architectures=architectures,
                )
            except Exception as e:
                logger.error(f"Error in image generation: {str(e)}")
                response_conn.send(None)  # Signal error to API server
            finally:
                # Signal end of generation to IO process, s it can close out connection
                tensor_queue.put((None, response_conn))

            # We don't need to wait for the future here, as sync_response handles the communication

        except queue.Empty:
            # No new job, continue the loop
            continue

        except Exception as e:
            logger.error(f"Unexpected error in gpu-worker: {str(e)}")

    logger.info("GPU-worker shut down complete")


# async def run_worker(request_queue: multiprocessing.Queue):
#     with ThreadPoolExecutor() as executor:
#         while True:
#             if not request_queue.empty():
#                 (data, response_queue) = request_queue.get()
#                 if not isinstance(data, dict):
#                     print("Invalid data received")
#                     continue

#                 try:
#                     future = executor.submit(generate_images, **data)
#                     async for image_metadata in iterate_results(future):
#                         response_queue.put(image_metadata)
#                 except StopIteration:
#                     print("Images generated")

#             else:
#                 time.sleep(1)


# async def iterate_results(future: Future[AsyncGenerator[FileURL, None]]):
#     while not future.done():
#         await asyncio.sleep(0.1)

#     async for result in future.result():
#         yield result<|MERGE_RESOLUTION|>--- conflicted
+++ resolved
@@ -21,14 +21,8 @@
     architectures: dict,
 ):
     logger = logging.getLogger(__name__)
-<<<<<<< HEAD
     
     print('GPU worker started', flush=True)
-=======
-
-    logger.info("startup up gpu worker (log)")
-    print("startup up gpu worker (print)", flush=True)
->>>>>>> 91c4fe1c
 
     while True:
         try:
