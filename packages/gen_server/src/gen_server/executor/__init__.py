from typing import Optional, Tuple, List, Any, AsyncGenerator
import time
import torch
import inspect
import asyncio
from ..globals import CUSTOM_NODES, CHECKPOINT_FILES

# === Simulating the executor code ===

# This is a fixed prebuilt workflow; it's a placeholder for now
async def generate_images(
    models: dict[str, int],
    positive_prompt: str, 
    negative_prompt: str, 
    random_seed: Optional[int], 
    aspect_ratio: str
) -> AsyncGenerator[List[dict[str, Any]], None]:
    start = time.time()

    # Simulate image generation and yield URLs
    for checkpoint_id, num_images in models.items():
        
        # Yield a list of placeholder URLs and then sleep
        # yield [{"url": f"placeholder_url_{i}.jpg"} for i in range(num_images)]
        # await asyncio.sleep(1)  # Sleep for 1 second

        # === Node 1: Load Checkpoint ===
        checkpoint_metadata = CHECKPOINT_FILES.get(checkpoint_id, None)
        if checkpoint_metadata is None:
            print(f"No checkpoint file found for model: {checkpoint_id}")
            continue # skip to next model
        file_path = checkpoint_metadata.file_path
        
        LoadCheckpoint = CUSTOM_NODES["core_extension_1.load_checkpoint"]
        load_checkpoint = LoadCheckpoint()

        # figure out what outputs we need from this node
        output_keys = {}

        components = load_checkpoint(file_path, output_keys=output_keys)

        print("Number of items loaded:", len(components))
        for key in components.keys():
            print(f"Model key: {key}")

        # === Node 2: Create Pipe ===
        CreatePipe = CUSTOM_NODES["core_extension_1.create_pipe"]
        create_pipe = CreatePipe()

        LoadComponents = CUSTOM_NODES["core_extension_1.load_components"]
        load_components = LoadComponents()

        components = load_components("runwayml/stable-diffusion-v1-5", ["unet", "vae", "text_encoder"])

        # runwayml/stable-diffusion-v1-5

        CreatePipe = CUSTOM_NODES["core_extension_1.create_pipe"]
        create_pipe = CreatePipe()

        vae = components["vae"]
        unet = components["unet"]
        text_encoder_1 = components["text_encoder"]


        # ???
        # pipe_type = create_pipe.determine_output()
        # print(pipe_type)

        # signature = inspect.signature(create_pipe.__call__)
        # print(signature)

        # Detailed parameter analysis
        # for name, param in signature.parameters.items():
        #     print(f"Parameter Name: {name}")
        #     print(f"  Kind: {param.kind}")
        #     print(f"  Default: {param.default if param.default is not inspect.Parameter.empty else 'No default'}")
        #     print(f"  Annotation: {param.annotation if param.annotation is not inspect.Parameter.empty else 'No annotation'}")
        
        match checkpoint_metadata.category:
            case "SD1":
                vae = components["core_extension_1.vae"].model
                unet = components["core_extension_1.sd1_unet"].model
                text_encoder_1 = components["core_extension_1.sd1_text_encoder"].model

                pipe = create_pipe(
                    vae=vae, 
                    text_encoder=text_encoder_1,
                    unet=unet
                )
                cfg = 7.0
                num_inference_steps = 25
                
            case "SDXL":
                vae = components["core_extension_1.vae"].model
                unet = components["core_extension_1.sdxl_unet"].model
                text_encoder_1 = components["core_extension_1.sdxl_text_encoder_1"].model
                text_encoder_2 = components["core_extension_1.text_encoder_2"].model

                pipe = create_pipe(
                    vae=vae, 
                    text_encoder=text_encoder_1,
                    text_encoder_2=text_encoder_2,
                    unet=unet
                )
                cfg = 7.0
                num_inference_steps = 18
                
            case "SD3":
                vae = components["core_extension_1.vae"].model
                unet = components["core_extension_1.sd3_unet"].model
                text_encoder_1 = components["core_extension_1.sd3_text_encoder_1"].model
                text_encoder_2 = components["core_extension_1.text_encoder_2"].model
                text_encoder_3 = components["core_extension_1.sd3_text_encoder_3"].model

                pipe = create_pipe(
                    vae=vae, 
                    text_encoder=text_encoder_1,
                    text_encoder_2=text_encoder_2,
                    text_encoder_3=text_encoder_3,
                    unet=unet
                )
                cfg = 4.5
                num_inference_steps = 28
                
            case _:
                raise ValueError(f"Unknown category: {checkpoint_metadata.category}")

        # Presumably we'd figure this out from the edges?
        # SD3
        # vae = components["core_extension_1.sd1_vae"].model
        # unet = components["core_extension_1.sd3_unet"].model
        # text_encoder_1 = components["core_extension_1.sd3_text_encoder_1"].model
        # text_encoder_2 = components["core_extension_1.sd3_text_encoder_2"].model
        # text_encoder_3 = components["core_extension_1.sd3_text_encoder_3"].model

        # pipe = create_pipe(
        #     vae=vae, 
        #     text_encoder=text_encoder_1,
        #     text_encoder_2=text_encoder_2,
        #     text_encoder_3=text_encoder_3,
        #     unet=unet
        # )
        # pipe.to('cuda')

        # SDXL
        # vae = models["core_extension_1.sd1_vae"].model
        # unet = models["core_extension_1.sdxl_unet"].model
        # text_encoder_1 = models["core_extension_1.sdxl_text_encoder_1"].model
        # text_encoder_2 = models["core_extension_1.sdxl_text_encoder_2"].model

        # pipe = create_pipe(
        #     vae=vae, 
        #     text_encoder=text_encoder_1,
        #     text_encoder_2=text_encoder_2,
        #     unet=unet
        # )
        
        # SD1.5
        # vae = components["core_extension_1.sd1_vae"].model
        # unet = components["core_extension_1.sd1_unet"].model
        # text_encoder_1 = components["core_extension_1.sd1_text_encoder"].model

        # pipe = create_pipe(
        #     vae=vae, 
        #     text_encoder=text_encoder_1,
        #     unet=unet
        # )
        
        # === Node 3: Run Pipe ===
        run_pipe = CUSTOM_NODES["core_extension_1.run_pipe"]()

        # Determine the width and height based on the aspect ratio and base model
        width, height = aspect_ratio_to_dimensions(aspect_ratio, checkpoint_metadata.category)

        # output_type = run_pipe.determine_output()
        # print(output_type)

        # execute the 3rd node
        # prompt = "Beautiful anime woman with dark-skin"
        # negative_prompt = "poor quality, worst quality, watermark, blurry"
        pil_images = run_pipe(
            pipe,
            prompt=positive_prompt,
            negative_prompt=negative_prompt, 
            width=width, 
            height=height,
            num_images=num_images,
            guidance_scale=cfg,
            num_inference_steps=num_inference_steps,
            generator=torch.Generator().manual_seed(random_seed) if random_seed is not None else None
        )

        # Save Images
        # images[0].save("output.png")

        # diffusion_pytorch_model.fp16.safetensors
        # playground-v2.5-1024px-aesthetic.fp16.safetensors
        # diffusion_pytorch_model.safetensors
        # darkSushi25D25D_v40.safetensors
        # sd3_medium_incl_clips_t5xxlfp8.safetensors
        # sd_xl_base_1.0.safetensors

        # Save the images
        # === Node 4: Save Files ===
        SaveNode = CUSTOM_NODES["image_utils.save_file"]
        save_node = SaveNode()
        urls: List[dict[str, Any]] = save_node(images=pil_images, temp=False)["images"]

        print(f"Image generated in {time.time() - start} seconds")

        # for idx, img in enumerate(images):
        #     img.save(os.path.join(output_folder, f"generated_image_{idx}.png"))

        # print(f"Image generated in {time.time() - start} seconds")

        # if args.run_web_server:
        #     from request_handlers.web_server import start_server

        # if args.run_web_server:
        #     from request_handlers.web_server import start_server
        
        #     start_server(args.host, args.web_server_port)

        # if args.run_grpc:
        #     from request_handlers.grpc_server import start_server

        #     start_server(args.host, args.grpc_port)
        
<<<<<<< HEAD
        yield urls



async def generate_images_from_repo(repo_id: str, components: List[str], positive_prompt: str, negative_prompt: str, random_seed: Optional[int], aspect_ratio: Tuple[int, int]):
    start = time.time()

    LoadComponents = CUSTOM_NODES["core_extension_1.load_components"]
    load_components = LoadComponents()

    components = load_components(repo_id, components)

    # runwayml/stable-diffusion-v1-5

    CreatePipe = CUSTOM_NODES["core_extension_1.create_pipe"]
    create_pipe = CreatePipe()

    pipe = create_pipe(
        loaded_components=components
    )

    run_pipe = CUSTOM_NODES["core_extension_1.run_pipe"]()

    pil_images = run_pipe(
        pipe, 
        prompt=positive_prompt,
        negative_prompt=negative_prompt, 
        width=aspect_ratio[0], 
        height=aspect_ratio[1],
        num_images_per_prompt=1,
        generator=torch.Generator().manual_seed(random_seed) if random_seed is not None else None
    )

    SaveNode = CUSTOM_NODES["image_utils.save_file"]
    save_node = SaveNode()
    urls: List[dict[str, Any]] = save_node(images=pil_images, temp=False)

    yield urls
                



    print(f"Image generated in {time.time() - start} seconds")
=======
        # free up memory
        del pipe
        if torch.cuda.is_available():
            torch.cuda.empty_cache()
        
        yield urls
        await asyncio.sleep(0) # yield control back to the caller


def aspect_ratio_to_dimensions(aspect_ratio: str, model_category: str) -> Tuple[int, int]:
    aspect_ratio_map = {
        '21/9': {'large': (1536, 640), 'default': (896, 384)},
        '16/9': {'large': (1344, 768), 'default': (768, 448)},
        '4/3': {'large': (1152, 896), 'default': (704, 512)},
        '1/1': {'large': (1024, 1024), 'default': (512, 512)},
        '3/4': {'large': (896, 1152), 'default': (512, 704)},
        '9/16': {'large': (768, 1344), 'default': (448, 768)},
        '9/21': {'large': (640, 1536), 'default': (384, 896)},
    }
    
    if aspect_ratio not in aspect_ratio_map:
        raise ValueError(f"Unsupported aspect ratio: {aspect_ratio}")
    
    size = 'large' if (
        model_category == 'SDXL' or 
        model_category == 'SD3'
    ) else 'default'
    
    return aspect_ratio_map[aspect_ratio][size]
>>>>>>> b2f93b0e
<|MERGE_RESOLUTION|>--- conflicted
+++ resolved
@@ -226,8 +226,13 @@
 
         #     start_server(args.host, args.grpc_port)
         
-<<<<<<< HEAD
+        # free up memory
+        del pipe
+        if torch.cuda.is_available():
+            torch.cuda.empty_cache()
+        
         yield urls
+        await asyncio.sleep(0) # yield control back to the caller
 
 
 
@@ -270,14 +275,7 @@
 
 
     print(f"Image generated in {time.time() - start} seconds")
-=======
-        # free up memory
-        del pipe
-        if torch.cuda.is_available():
-            torch.cuda.empty_cache()
-        
-        yield urls
-        await asyncio.sleep(0) # yield control back to the caller
+        
 
 
 def aspect_ratio_to_dimensions(aspect_ratio: str, model_category: str) -> Tuple[int, int]:
@@ -300,4 +298,3 @@
     ) else 'default'
     
     return aspect_ratio_map[aspect_ratio][size]
->>>>>>> b2f93b0e
