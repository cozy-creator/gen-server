--- conflicted
+++ resolved
@@ -4,236 +4,6 @@
 from . import CustomNode
 from .base_types import Architecture, CheckpointMetadata
 
-<<<<<<< HEAD
-=======
-DEFAULT_WORKSPACE_PATH = "~/.cozy-creator/"
-# Note: the default models_path is [{workspace_path}/models]
-# Note: the default assets_path is [{workspace_path}/assets]
-# DEFAULT_ENV_FILE_PATH = os.path.join(os.getcwd(), ".env")
-
-model_config = SettingsConfigDict(
-    case_sensitive=False,
-    cli_parse_args=True,
-    env_prefix="cozy_",
-    env_ignore_empty=True,
-    env_nested_delimiter="__",
-    env_file_encoding="utf-8",
-    extra="allow",
-)
-
-
-class FilesystemTypeEnum(str, Enum):
-    LOCAL = "local"
-    S3 = "s3"
-
-    # make it case-insensitive
-    @classmethod
-    def _missing_(cls, value: object):
-        if not isinstance(value, str):
-            raise ValueError(f"Invalid value for FilesystemTypeEnum: {value}")
-        for member in cls:
-            if member.value.lower() == value.lower():
-                return member
-
-
-class S3Credentials(BaseModel):
-    """
-    Credentials to read from / write to an S3-compatible API
-    """
-
-    endpoint_url: Optional[str] = Field(
-        default=None,
-        description="S3 endpoint url, such as https://<accountid>.r2.cloudflarestorage.com",
-    )
-
-    access_key: Optional[str] = Field(
-        default=None, description="Access key for S3 authentication"
-    )
-
-    secret_key: Optional[str] = Field(
-        default=None,
-        description="Secret key for S3 authentication",
-    )
-
-    region_name: Optional[str] = Field(
-        default=None, description="Optional region, such as `us-east-1` or `weur`"
-    )
-
-    bucket_name: Optional[str] = Field(
-        default=None, description="Name of the S3 bucket to read from / write to"
-    )
-
-    folder: Optional[str] = Field(
-        default=None, description="Folder within the S3 bucket"
-    )
-
-    public_url: Optional[str] = Field(
-        default=None,
-        description=(
-            "Url where the S3 files can be publicly accessed from, example: https://storage.cozy.dev."
-            "If not specified, the endpoint-url will be used instead"
-        ),
-    )
-
-
-class RunCommandConfig(BaseSettings):
-    """
-    Configuration for the run CLI command. Loaded by the pydantic-settings library
-    """
-
-    model_config = SettingsConfigDict(
-        case_sensitive=False,
-        cli_parse_args=True,
-        env_prefix="cozy_",
-        env_ignore_empty=True,
-        env_nested_delimiter="__",
-        env_file_encoding="utf-8",
-        extra="allow",
-    )
-
-    def __init__(self, **data: Any):
-        workspace_path = (
-            data["workspace"]
-            if data.get("workspace_path") is not None
-            else DEFAULT_WORKSPACE_PATH
-        )
-
-        print(f"Workspace path here: {workspace_path}")
-
-        ensure_env_file(workspace_path)
-        super().__init__(**data)
-
-    env_file: Optional[str] = Field(
-        default=None,
-        description="Path to .env file",
-    )
-
-    secrets_dir: Optional[str] = Field(
-        default=None,
-        description="Path to secrets directory",
-    )
-
-    environment: str = Field(
-        default="dev",
-        description="Server environment, such as dev or prod",
-    )
-
-    host: str = Field(
-        default_factory=lambda: "0.0.0.0" if is_running_in_docker() else "localhost",
-        description="Hostname or IP-address",
-    )
-
-    port: int = Field(
-        default=8881,
-        description="Port to bind to",
-    )
-
-    workspace_path: str = Field(
-        default_factory=lambda: os.path.expanduser(DEFAULT_WORKSPACE_PATH),
-        description="Local file-directory where /assets and /temp files will be loaded from and saved to.",
-    )
-
-    models_path: Optional[str] = Field(
-        default=None,
-        description=(
-            "The directory where models will be saved to and loaded from by default."
-            "The default value is {workspace_path}/models"
-        ),
-    )
-
-    aux_models_paths: list[str] = Field(
-        default_factory=list,
-        description=(
-            "A list of additional directories containing model-files (serialized state dictionaries), "
-            "such as .safetensors or .pth files."
-        ),
-    )
-
-    assets_path: Optional[str] = Field(
-        default=None,
-        description="Directory for storing assets locally, Default value is {workspace_path}/assets",
-    )
-
-    filesystem_type: FilesystemTypeEnum = Field(
-        default=FilesystemTypeEnum.LOCAL,
-        description=(
-            "If `local`, files will be saved to and served from the {assets_path} folder."
-            "If `s3`, files will be saved to and served from the specified S3 bucket and folder."
-        ),
-    )
-
-    s3: Optional[S3Credentials] = Field(
-        default=None,
-        description="Credentials to read from and write to an S3-compatible API.",
-    )
-
-    # This allows the aux_models_paths field to be a comma-separated string of paths
-    # or a list of paths
-    @field_validator("aux_models_paths", mode="before")
-    @classmethod
-    def parse_and_set_aux_models_paths(cls, v: Any, info: ValidationInfo) -> list[str]:
-        # If no value provided, return an empty list
-        if v is None or (isinstance(v, list) and len(v) == 0):
-            return []
-
-        # If it's a string, try to parse it
-        if isinstance(v, str):
-            try:
-                parsed = json.loads(v)
-            except json.JSONDecodeError:
-                parsed = v.split(",")  # fallback to comma-separated values
-
-            # Ensure each path is expanded
-            return [os.path.expanduser(path.strip()) for path in parsed]
-
-        # If it's already a list, ensure each path is expanded
-        if isinstance(v, list):
-            return [os.path.expanduser(path) for path in v]
-
-        # If it's none of the above, return as is
-        return v
-
-    @field_validator("s3", mode="before")
-    @classmethod
-    def validate_s3(cls, v: Any) -> Optional[S3Credentials]:
-        if v is None:
-            return None
-        if isinstance(v, str):
-            try:
-                # Parse the string as JSON
-                s3_dict = json.loads(v)
-                # Create an S3Credentials instance from the parsed dict
-                return S3Credentials(**s3_dict)
-            except json.JSONDecodeError as e:
-                raise ValueError(f"Invalid JSON string for S3 credentials: {e}")
-        elif isinstance(v, dict):
-            # If it's already a dict, create an S3Credentials instance
-            return S3Credentials(**v)
-        elif isinstance(v, S3Credentials):
-            # If it's already an S3Credentials instance, return it as-is
-            return v
-        else:
-            raise ValueError(f"Unexpected type for S3 credentials: {type(v)}")
-
-
-class BuildWebCommandConfig(BaseSettings):
-    """
-    Configuration for the build-web CLI command. Loaded by the pydantic-settings library
-    """
-
-    model_config = {"extra": "ignore"}
-
-    env_file: Optional[str] = Field(
-        default=None,
-        description="Path to .env file",
-    )
-
-    secrets_dir: Optional[str] = Field(
-        default=None,
-        description="Path to secrets directory",
-    )
-
->>>>>>> a13cb902
 
 class InstallCommandConfig(BaseSettings):
     """
