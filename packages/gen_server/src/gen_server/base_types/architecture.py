--- conflicted
+++ resolved
@@ -74,28 +74,16 @@
             torch.nn.Module: The loaded PyTorch model.
         """
         pass
-<<<<<<< HEAD
     
     @classmethod
     def serialize(cls) -> dict[str, Any]:
-=======
-
-    def serialize(self) -> dict[str, Any]:
->>>>>>> 8adc7873
         """
         Serialize the Architecture instance to a dictionary.
         """
         return {
-<<<<<<< HEAD
             'display_name': cls.display_name,
             'input_space': cls.input_space,
             'output_space': cls.output_space,
-=======
-            "display_name": self.display_name,
-            # 'config': self._config,
-            "input_space": self.input_space,
-            "output_space": self.output_space,
->>>>>>> 8adc7873
         }
 
     # def __repr__(self) -> str:
