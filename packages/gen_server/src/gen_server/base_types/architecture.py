import torch
from abc import ABC, abstractmethod
from typing import Any, TypeVar, Optional, TypedDict, Generic
from spandrel import Architecture as SpandrelArchitecture, ImageModelDescriptor
from .common import StateDict, TorchDevice

T = TypeVar("T", bound=torch.nn.Module, covariant=True)

ComponentMetadata = TypedDict(
    "ComponentMetadata", {"display_name": str, "input_space": str, "output_space": str}
)


# TO DO: in the future, maybe we can compare sets of keys, rather than use
# a detect method? That might be more optimized.


class Architecture(ABC, Generic[T]):
    """
    The abstract-base-class that all comfy-creator Architectures should implement.
    """

    @property
    def display_name(self) -> str:
        return self._display_name

    @property
    def input_space(self) -> str:
        return self._input_space

    @property
    def output_space(self) -> str:
        return self._output_space

    @property
    def model(self) -> T:
        """Access the underlying PyTorch model."""
        return self._model  # type: ignore

<<<<<<< HEAD
    # @property
    # def config(self) -> Any:
    #     return self._config
    
=======
    @property
    def config(self) -> Any:
        return self._config

>>>>>>> b2f93b0e
    def __init__(
        self,
        *,
        state_dict: Optional[StateDict] = None,
        metadata: Optional[dict[str, Any]] = None,
    ) -> None:
        """
        Constructor signature should look like this, although this abstract-base
        class does not (and cannot) enforce your constructor signature.
        """
        self._display_name = "default"
        self._input_space = "default"
        self._output_space = "default"
        self._config = {}
        pass

    @classmethod
    @abstractmethod
    def detect(
        cls,
        *,
        state_dict: Optional[StateDict] = None,
        metadata: Optional[dict[str, Any]] = None,
    ) -> Optional[ComponentMetadata]:
        """
        Detects whether the given state dictionary matches the architecture.

        Args:
            state_dict (StateDict): The state dictionary from a PyTorch model.
            metadata (dict[str, Any]): optional additional metadata to help identify the model

        Returns:
            bool: True if the state dictionary matches the architecture, False otherwise.
        """
        pass

    @abstractmethod
    def load(
        self,
        state_dict: StateDict,
        device: Optional[TorchDevice] = None,
    ) -> None:
        """
        Loads a model from the given state dictionary according to the architecture.

        Args:
            state_dict (StateDict): The state dictionary from a PyTorch model.
            device: The device the loaded model is sent to.
        """
        pass

    # @classmethod
    # def __subclasshook__(cls, subclass):
    #     """ Used by `issubclass` to validate that the implementation of is correct. """
    #     required_methods = {
    #         'display_name': 'property',
    #         'input_space': 'property',
    #         'output_space': 'property',
    #         'model': 'property',
    #         'config': 'property',
    #         'detect': 'classmethod',
    #         'load': 'method'
    #     }

    #     for method, method_type in required_methods.items():
    #         if not any(method in B.__dict__ for B in subclass.__mro__):
    #             print(f"Missing implementation of {method} in {subclass.__name__}")
    #             return False
    #         if method_type == 'classmethod' and not isinstance(getattr(subclass, method), classmethod):
    #             print(f"{method} in {subclass.__name__} must be a class method")
    #             return False
    #         if method_type == 'property' and not isinstance(getattr(subclass, method), property):
    #             print(f"{method} in {subclass.__name__} must be a property")
    #             return False
    #         if method_type == 'method' and callable(getattr(subclass, method)):
    #             # Check if it's a regular method (not classmethod or staticmethod)
    #             if isinstance(getattr(subclass, method), (staticmethod, classmethod)):
    #                 print(f"{method} in {subclass.__name__} must be a regular method")
    #                 return False
    #     return True

    # def serialize(self) -> dict[str, Any]:
    #     """
    #     Serialize the Architecture instance to a dictionary.
    #     """
    #     ...

    # def __repr__(self) -> str:
    #     """
    #     String representation of the ModelWrapper including the type of the wrapped model
    #     """
    #     return f"<ModelWrapper for {self._model.__class__.__name__} with {self.stuff}>"


class SpandrelArchitectureAdapter(Architecture):
    """
    This class converts architectures from the spandrel library to our own
    Architecture interface.
    """

    def __init__(self, arch: SpandrelArchitecture):
        super().__init__()
        if not isinstance(arch, SpandrelArchitecture):
            raise TypeError("'arch' must be an instance of spandrel Architecture")

        self.inner = arch
        self._model = None
        self._display_name = self.inner.name

    def load(self, state_dict: StateDict, device: Optional[TorchDevice] = None) -> None:
        descriptor = self.inner.load(state_dict)
        if not isinstance(descriptor, ImageModelDescriptor):
            raise TypeError("descriptor must be an instance of ImageModelDescriptor")

        self._model = descriptor.model
        if device is not None:
            self._model.to(device)
        elif descriptor.supports_half:
            self._model.to(torch.float16)
        elif descriptor.supports_bfloat16:
            self._model.to(torch.bfloat16)
        else:
            raise Exception("Device not provided and could not be inferred")

    def detect(
        self,
        state_dict: StateDict = None,
        metadata: dict[str, Any] = None,
    ) -> Optional[ComponentMetadata]:
        return (
            ComponentMetadata(
                display_name=self._display_name,
                input_space=self.input_space,
                output_space=self.output_space,
            )
            if self.inner.detect(state_dict)
            else None
        )


def architecture_validator(plugin) -> bool:
    try:
        if isinstance(plugin, type):
            return issubclass(plugin, Architecture)
        return isinstance(plugin, Architecture)
    except TypeError:
        print(f"Invalid plugin type: {plugin}")<|MERGE_RESOLUTION|>--- conflicted
+++ resolved
@@ -37,17 +37,10 @@
         """Access the underlying PyTorch model."""
         return self._model  # type: ignore
 
-<<<<<<< HEAD
-    # @property
-    # def config(self) -> Any:
-    #     return self._config
-    
-=======
     @property
     def config(self) -> Any:
         return self._config
 
->>>>>>> b2f93b0e
     def __init__(
         self,
         *,
