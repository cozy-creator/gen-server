--- conflicted
+++ resolved
@@ -20,12 +20,6 @@
 from pydantic_settings import CliSettingsSource
 import multiprocessing
 
-<<<<<<< HEAD
-from .base_types.authenticator import api_authenticator_validator
-from .utils.file_handler import LocalFileHandler
-from .utils.web import install_and_build_web_dir
-from .utils.paths import ensure_app_dirs, get_model_config_path
-=======
 from .base_types import (
     api_authenticator_validator,
     custom_node_validator,
@@ -42,7 +36,6 @@
     get_models_dir,
     get_web_dir,
 )
->>>>>>> aa2395a7
 from .config import init_config
 from .api import start_api_server, api_routes_validator
 from .globals import (
