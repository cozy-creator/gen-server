--- conflicted
+++ resolved
@@ -22,12 +22,12 @@
 from pydantic_settings import CliSettingsSource
 import multiprocessing
 
-<<<<<<< HEAD
+
 from .base_types.authenticator import api_authenticator_validator
 from .utils.file_handler import LocalFileHandler
 from .utils.web import install_and_build_web_dir
 from .utils.paths import ensure_app_dirs
-=======
+
 from .base_types import api_authenticator_validator, custom_node_validator, architecture_validator
 from .utils import (
     LocalFileHandler,
@@ -40,10 +40,10 @@
     get_models_dir,
     get_web_dir
 )
->>>>>>> 870a28aa
+
 from .config import init_config
 from .api import start_api_server, api_routes_validator
-<<<<<<< HEAD
+
 from .utils import load_custom_node_specs, get_file_handler
 from .utils.paths import get_models_dir, get_web_dir
 from .globals import (
@@ -60,9 +60,6 @@
     get_api_authenticator,
     get_hf_model_manager,
 )
-=======
-from .globals import *
->>>>>>> 870a28aa
 from .base_types.pydantic_models import (
     RunCommandConfig,
     BuildWebCommandConfig,
@@ -72,10 +69,6 @@
 from .utils.cli_helpers import find_subcommand, find_arg_value, parse_known_args_wrapper
 from .executor.gpu_worker_non_io import start_gpu_worker
 from .utils.paths import DEFAULT_HOME_DIR
-<<<<<<< HEAD
-=======
-
->>>>>>> 870a28aa
 import warnings
 from .utils.device import get_torch_device, get_torch_device_count
 
