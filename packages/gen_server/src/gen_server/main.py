--- conflicted
+++ resolved
@@ -1,11 +1,18 @@
+import json
 import json
 import time
 import argparse
 import asyncio
 import sys
 from pydantic_settings import CliSettingsSource
+import argparse
+import asyncio
+import sys
+from pydantic_settings import CliSettingsSource
 
 from gen_server.base_types.custom_node import custom_node_validator
+
+from gen_server.config import init_config
 
 from gen_server.config import init_config
 from .base_types.architecture import architecture_validator
@@ -21,27 +28,16 @@
     BuildWebCommandConfig,
 )
 
-<<<<<<< HEAD
 from .node_definitions import produce_node_definitions_file
-=======
-from .utils.cli_helpers import find_subcommand, find_arg_value, parse_known_args_wrapper
-import warnings
-
-warnings.filterwarnings("ignore", module="pydantic_settings")
->>>>>>> f2de1511
 
 from .utils.cli_helpers import find_subcommand, find_arg_value, parse_known_args_wrapper
 import warnings
 
-<<<<<<< HEAD
 warnings.filterwarnings("ignore", module="pydantic_settings")
 
 
 def main():
     # produce_node_definitions_file('node_definitions.json')
-=======
-def main():
->>>>>>> f2de1511
     root_parser = argparse.ArgumentParser(description="Cozy Creator")
 
     # When we call parser.parse_args() the arg-parser will stop populating the --help menu
@@ -68,11 +64,8 @@
             secrets_dir=secrets_dir,
         )
 
-<<<<<<< HEAD
         produce_node_definitions_file('node_definitions.json')
 
-=======
->>>>>>> f2de1511
         print(json.dumps(cozy_config.model_dump(), indent=2, default=str))
         run_app(cozy_config)
         
