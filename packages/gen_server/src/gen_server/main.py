import json
import logging
import time
import argparse
import sys
import os
import concurrent.futures
import signal
from types import FrameType
from typing import Optional

from pydantic_settings import CliSettingsSource
import multiprocessing

from gen_server.node_definitions import produce_node_definitions_file
from gen_server.utils.web import install_and_build_web_dir
from .paths import clean_temp_files
from .config import init_config
from .base_types.custom_node import custom_node_validator
from .base_types.architecture import architecture_validator
from .utils import load_extensions, find_checkpoint_files
from .api import start_api_server, api_routes_validator
from .utils import load_custom_node_specs
from .utils.paths import get_models_dir, get_web_dir
from .utils.file_handler import get_file_handler
from .globals import (
    get_api_endpoints,
    get_custom_nodes,
    update_api_endpoints,
    update_architectures,
    update_custom_nodes,
    update_widgets,
    update_checkpoint_files,
    get_checkpoint_files,
<<<<<<< HEAD
    get_architectures
=======
    get_architectures,
    RunCommandConfig,
    BuildWebCommandConfig,
    InstallCommandConfig,
>>>>>>> a13cb902
)
from .base_types.pydantic_models import RunCommandConfig, BuildWebCommandConfig
from .utils.cli_helpers import find_subcommand, find_arg_value, parse_known_args_wrapper
from .executor.io_worker import run_io_worker
from .executor.gpu_worker import run_gpu_worker
import warnings

warnings.filterwarnings("ignore", module="pydantic_settings")

logger = logging.getLogger(__name__)


def main():
    root_parser = argparse.ArgumentParser(description="Cozy Creator")

    # When we call parser.parse_args() the arg-parser will stop populating the --help menu
    # So we need to find the arguments _before_ we call parser.parse_args() inside of
    # CliSettingsSource() below.

    env_file = find_arg_value("--env_file") or find_arg_value("--env-file") or None
    # If no .env file is specified, try to find one in the current working directory
    if env_file is None:
        if os.path.exists(".env"):
            env_file = ".env"
        elif os.path.exists(".env.local"):
            env_file = ".env.local"

    secrets_dir = (
        find_arg_value("--secrets_dir")
        or find_arg_value("--secrets-dir")
        or "/run/secrets"
    )
    subcommand = find_subcommand()

    # Add subcommands
    subparsers = root_parser.add_subparsers(dest="command", help="Available commands")
    run_parser = subparsers.add_parser("run", help="Run the Cozy Creator server")
    install_parser = subparsers.add_parser(
        "install", help="Install and prepare the Cozy environment"
    )
    build_web_parser = subparsers.add_parser("build-web", help="Build the web bundle")

    if subcommand == "run":
        cozy_config = init_config(
            run_parser,
            parse_known_args_wrapper,
            secrets_dir=secrets_dir,
        )

        run_app(cozy_config)

    elif subcommand in ["build-web", "build_web"]:
        cli_settings = CliSettingsSource(
            BuildWebCommandConfig, root_parser=build_web_parser
        )

        build_config = BuildWebCommandConfig(
            _env_file=env_file,  # type: ignore
            _secrets_dir=secrets_dir,  # type: ignore
            _cli_settings_source=cli_settings(args=True),  # type: ignore
        )

        print(json.dumps(build_config.model_dump(), indent=2, default=str))
    elif subcommand == "install":
        config = InstallCommandConfig(
            _env_file=env_file,
            _cli_settings_source=CliSettingsSource(
                InstallCommandConfig,
                root_parser=install_parser,
            ),
        )

        # Load custom node specs and save them to the workspace
        custom_node_specs = load_custom_node_specs()
        with open(f"{config.workspace_path}/custom_node_specs.json", "w") as f:
            json.dump(custom_node_specs, f, indent=2)

        # Ensure the web directory exists
        web_dir = get_web_dir()
        if not os.path.exists(web_dir):
            print(f"Web directory not found at {web_dir}")
            sys.exit(1)

        # Install and build the web directory
        install_and_build_web_dir(web_dir)

    elif subcommand is None:
        print("No subcommand specified. Please specify a subcommand.")
        root_parser.print_help()
        sys.exit(1)

    else:
        print(f"Unknown subcommand: {subcommand}")
        root_parser.print_help()
        sys.exit(1)


def run_app(cozy_config: RunCommandConfig):
    # We load the extensions inside a function to avoid circular dependencies

    # Api-endpoints will extend the aiohttp rest server somehow
    # Architectures will be classes that can be used to detect models and instantiate them
    # custom nodes will define new nodes to be instantiated by the graph-editor
    # widgets will somehow define react files to be somehow be imported by the client

    start_time = time.time()

    # All routes must be a function that returns -> Iterable[web.AbstractRouteDef]

    start_time_api_endpoints = time.time()
    update_api_endpoints(
        load_extensions("cozy_creator.api", validator=api_routes_validator)
    )

    # expected_type=Callable[[], Iterable[web.AbstractRouteDef]]
    print(
        f"API_ENDPOINTS loading time: {time.time() - start_time_api_endpoints:.2f} seconds"
    )

    # compile architecture registry
    start_time_architectures = time.time()
    update_architectures(
        load_extensions("cozy_creator.architectures", validator=architecture_validator)
    )

    print(
        f"ARCHITECTURES loading time: {time.time() - start_time_architectures:.2f} seconds"
    )

    start_time_custom_nodes = time.time()

    update_custom_nodes(
        load_extensions("cozy_creator.custom_nodes", validator=custom_node_validator)
    )

    print(
        f"CUSTOM_NODES loading time: {time.time() - start_time_custom_nodes:.2f} seconds"
    )

    start_time_widgets = time.time()
    update_widgets(load_extensions("cozy_creator.widgets"))
    print(f"WIDGETS loading time: {time.time() - start_time_widgets:.2f} seconds")

    # compile model registry
    start_time_checkpoint_files = time.time()
    models_paths = [get_models_dir()] + cozy_config.aux_models_paths
    update_checkpoint_files(find_checkpoint_files(models_paths=models_paths))
    print(
        f"CHECKPOINT_FILES loading time: {time.time() - start_time_checkpoint_files:.2f} seconds"
    )

    # Compile the custom nodes JSON spec, to be sent to clients when they first connect
    start_time_custom_nodes_specs = time.time()
    
    custom_nodes = get_custom_nodes()
    custom_node_specs = load_custom_node_specs(custom_nodes)
    
    # Ensure the directory exists and write the spec to it
    os.makedirs(cozy_config.workspace_path, exist_ok=True)
    
    # TO DO: make sure the workspace path exists, also maybe put a .env.example in there too
    
    print(f"Cozy config workspace path: {cozy_config.workspace_path}")
    #  ensure_env_file(workspace_path)

    custom_node_specs_path = os.path.join(cozy_config.workspace_path, "custom_node_specs.json")
    with open(custom_node_specs_path, "w") as f:
        json.dump(custom_node_specs, f, indent=2)

    end_time = time.time()
    print(
        f"Time taken to load extensions and compile registries: {end_time - start_time_custom_nodes_specs:.2f} seconds"
    )

    # debug
    print("Number of checkpoint files:", len(get_checkpoint_files()))

    end_time = time.time()
    print(
        f"Time taken to load extensions and compile registries: {end_time - start_time:.2f} seconds"
    )

    # ====== The server is initialized; good spot to run your tests here ======

    # from .executor import generate_images
    # async def test_generate_images():
    #     async for file_metadata in generate_images(
    #         { "dark_sushi_25d_v40": 1 },
    #         "a beautiful anime girl",
    #         "poor quality, worst quality, watermark, blurry",
    #         42069,
    #         "16/9"
    #     ):
    #         print(file_metadata)

    # asyncio.run(test_generate_images())

    try:
        manager = multiprocessing.Manager()

        # Gen-tasks will be placed on this by the api-server, and consumed by the
        # gpu-worker.
        # Stores JobQueueItem
        job_queue = manager.Queue()

        # A tensor queue so that the gpu-workers process can push their finished
        # files into the io-worker process.
        tensor_queue = manager.Queue()

        checkpoint_files = get_checkpoint_files()
        api_endpoints = get_api_endpoints()
        custom_nodes = get_custom_nodes()
        file_handler = get_file_handler()
        architectures = get_architectures()

        # print(architectures)

        # Create a process pool for the workers
        with concurrent.futures.ProcessPoolExecutor(max_workers=3) as executor:
            futures = [
                executor.submit(
                    start_api_server,
                    cozy_config,
                    job_queue,
                    checkpoint_files,
                    api_endpoints,
                ),
                executor.submit(
                    run_gpu_worker,
                    job_queue,
                    tensor_queue,
                    cozy_config,
                    custom_nodes,
                    checkpoint_files,
                    architectures,
                ),
                executor.submit(run_io_worker, tensor_queue, file_handler),
            ]

            def signal_handler(signum: int, frame: Optional[FrameType]) -> None:
                print("Received shutdown signal. Terminating processes...")
                clean_temp_files(cozy_config.workspace_path)
                for future in futures:
                    future.cancel()
                executor.shutdown(wait=False)
                sys.exit(0)

            signal.signal(signal.SIGINT, signal_handler)
            signal.signal(signal.SIGTERM, signal_handler)

            # Wait for futures to complete (which they won't, unless cancelled)
            concurrent.futures.wait(futures)

    except KeyboardInterrupt:
        print("\nProcess interrupted by user. Exiting gracefully...")
    except Exception as e:
        print(f"An error occurred: {e}")
    finally:
        print("Cleaning up resources...")


if __name__ == "__main__":
    try:
        main()
    except KeyboardInterrupt:
        print("\nProcess interrupted by user. Exiting gracefully...")
        sys.exit(0)
    # initialize(json.loads(settings.firebase.service_account))

    # asyncio.run(main())

    # Run our REST server
    # web.run_app(app, port=8080)<|MERGE_RESOLUTION|>--- conflicted
+++ resolved
@@ -32,16 +32,9 @@
     update_widgets,
     update_checkpoint_files,
     get_checkpoint_files,
-<<<<<<< HEAD
     get_architectures
-=======
-    get_architectures,
-    RunCommandConfig,
-    BuildWebCommandConfig,
-    InstallCommandConfig,
->>>>>>> a13cb902
 )
-from .base_types.pydantic_models import RunCommandConfig, BuildWebCommandConfig
+from .base_types.pydantic_models import RunCommandConfig, BuildWebCommandConfig, InstallCommandConfig
 from .utils.cli_helpers import find_subcommand, find_arg_value, parse_known_args_wrapper
 from .executor.io_worker import run_io_worker
 from .executor.gpu_worker import run_gpu_worker
