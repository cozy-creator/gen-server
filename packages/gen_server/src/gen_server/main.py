--- conflicted
+++ resolved
@@ -13,13 +13,10 @@
 from .config import init_config
 from .base_types.custom_node import custom_node_validator
 from .base_types.architecture import architecture_validator
-<<<<<<< HEAD
+from .api import api_routes_validator
+from .utils import load_extensions, find_checkpoint_files
 from .api import start_server, api_routes_validator
 from .utils import load_extensions, find_checkpoint_files, load_custom_node_specs
-=======
-from .api import api_routes_validator
-from .utils import load_extensions, find_checkpoint_files
->>>>>>> e39b1522
 from .utils.paths import get_models_dir
 from .globals import (
     update_api_endpoints,
@@ -75,15 +72,10 @@
             env_file=env_file,
             secrets_dir=secrets_dir,
         )
-<<<<<<< HEAD
-        
-        # produce_node_definitions_file(f"{cozy_config.workspace_path}/node_definitions.json")
-=======
 
         produce_node_definitions_file(
             f"{cozy_config.workspace_path}/node_definitions.json"
         )
->>>>>>> e39b1522
 
         print(json.dumps(cozy_config.model_dump(), indent=2, default=str))
         run_app(cozy_config)
