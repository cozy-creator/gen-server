import os
import io
from typing import Optional, Dict, Union, Any, Iterable, List

from aiohttp import web
import blake3

from gen_server.globals import comfy_config
import boto3
from urllib.parse import urlparse
import logging

logger = logging.getLogger(__name__)


# Create an AioHttp handler class
class FileHandler:
    """
    AioHttp handler for uploading images.
    """

    def __init__(self):
        self.s3_client = comfy_config.s3.get("client", None)

    async def handle_upload(self, request: web.Request) -> web.Response:
        """
        Handles image upload requests.
        """

        reader = await request.multipart()

        # Initialize variables to store content and filename
        content = None
        filename = None

        # Iterate over parts
        while True:
            part = await reader.next()
            if not part:
                break
            if part.name == 'file':  # Assuming the file field is named "file"
                # Read the content
                content = await part.read()

                # Generate a unique filename based on hash
                filename = f"{blake3.blake3(content).hexdigest()}{os.path.splitext(part.filename)[1]}"  # Assuming PNG files

                # Upload to S3 (if S3 client is provided)
                if self.s3_client:
                    try:
                        # Upload the file to the specified folder
                        key = f'{comfy_config.s3["folder"]}/{filename}' if comfy_config.s3["folder"] else f'{filename}'

                        # presigned_url = self.s3_client.generate_presigned_url(
                        # ClientMethod='put_object',
                        # Params={'Bucket': comfy_config.s3['bucket_name'], 'Key': key},
                        # ExpiresIn=3600,  # URL expiration time in seconds
                        # HttpMethod="PUT"
                        # )

                        self.s3_client.put_object(Bucket=comfy_config.s3["bucket_name"], Key=key, Body=content, ACL="public-read")
                        
                        # # Generate and append the image URL
                        image_url = f"{comfy_config.s3['url']}/{key}"
                        
                        # Return a success response with the URL
                        print("Successfully Uploaded Image")
                        return web.json_response({'success': True, 'url': image_url})
                    except Exception as e:
                        # Handle errors appropriately
                        print(f"Error uploading to S3: {e}")
                        return web.json_response({'success': False, 'error': str(e)})
                        

    async def set_public_acl(self, request: web.Request) -> web.Response:
        """
        Sets the ACL of the uploaded object to public-read.
        """
        data = await request.json()
        key = data.get('key')

        if not key:
            return web.json_response({'success': False, 'error': 'Key is missing'})

        try:
            self.s3_client.put_object_acl(Bucket=comfy_config.s3["bucket_name"], Key=key, ACL='public-read')
            return web.json_response({'success': True})
        except Exception as e:
            return web.json_response({'success': False, 'error': str(e)})
        
                    
    async def list_files(self, request: web.Request) -> web.Response:
        if comfy_config.s3["folder"]:
            folder = comfy_config.s3["folder"]
        else:
            folder = request.match_info['folder']  # Get the folder path from URL
        
        try:
            # List objects in the specified folder (prefix)
            response = self.s3_client.list_objects_v2(Bucket=comfy_config.s3["bucket_name"], Prefix=folder)
            
            # Extract URLs of the files
            file_urls = []
            for obj in response.get('Contents', []):
                # Generate the URL for each object in the bucket
                object_url = f"https://{comfy_config.s3['bucket_name']}.{urlparse(self.s3_client.meta.endpoint_url).hostname}/{obj['Key']}"
                file_urls.append(object_url)
            
            return web.json_response({'success': True, 'files': file_urls})
        
        except Exception as e:
            return web.json_response({'success': False, 'error': str(e)})
        

    async def download_file(self, request: web.Request) -> web.FileResponse:
        file_key = request.match_info['file_key']  # Get the file key from URL

        key = f'{comfy_config.s3["folder"]}/{file_key}' if comfy_config.s3["folder"] else f'{file_key}'
        
        try:
            # Generate a presigned URL for downloading the file
            url = self.s3_client.generate_presigned_url(
                ClientMethod='get_object',
                Params={'Bucket': comfy_config.s3['bucket_name'], 'Key': key},
                ExpiresIn=3600  # URL expiration time in seconds
            )
            
            return web.json_response({'success': True, 'download_url': url})
        
        except Exception as e:
            return web.json_response({'success': False, 'error': str(e)})
        
    
    async def serve_local_file(self, request: web.Request) -> web.Response:
        """
        Serves a static file from the local filesystem.
        """
        file_path = request.match_info.get("file_path")  # Get the file path from the URL

<<<<<<< HEAD
        file_path = os.path.join(comfy_config.workspace_dir, "input", file_path)
=======
        
        file_path = os.path.join(comfy_config.workspace_dir, "assets", file_path)
>>>>>>> 324e5b42

        if os.path.exists(file_path):
            # Read the file content in bytes
            with open(file_path, "rb") as f:
                file_content = f.read()

            # Get the content type dynamically
            content_type = get_content_type(file_path)

            # Create the response
            return web.Response(
                body=file_content, content_type=content_type, status=200
            )
        else:
            return web.Response(text="File not found", status=404)
        
        
def get_content_type(file_path):
    """
    Determines the content type based on the file extension.
    """
    file_extension = os.path.splitext(file_path)[1].lower()
    content_types = {
        '.html': 'text/html',
        '.css': 'text/css',
        '.js': 'application/javascript',
        '.png': 'image/png',
        '.jpg': 'image/jpeg',
        '.jpeg': 'image/jpeg',
        '.gif': 'image/gif',
        '.ico': 'image/x-icon',
    }
    return content_types.get(file_extension, 'application/octet-stream')


# Load Files Locally instead


def file_handler() -> List[web.RouteDef]:
    """
    Creates a list of RouteDef instances containing route information for image uploads.
    """
    # Create a handler instance
    handler = FileHandler()

    routes: List[web.RouteDef] = [
        web.post('/upload', handler.handle_upload),
        web.post('/set-public-acl', handler.set_public_acl),
        web.get('/list', handler.list_files),
        web.get('/download/{file_key}', handler.download_file),
        web.get('/files/{file_path}', handler.serve_local_file)
    ]

    return routes<|MERGE_RESOLUTION|>--- conflicted
+++ resolved
@@ -137,12 +137,7 @@
         """
         file_path = request.match_info.get("file_path")  # Get the file path from the URL
 
-<<<<<<< HEAD
-        file_path = os.path.join(comfy_config.workspace_dir, "input", file_path)
-=======
-        
         file_path = os.path.join(comfy_config.workspace_dir, "assets", file_path)
->>>>>>> 324e5b42
 
         if os.path.exists(file_path):
             # Read the file content in bytes
