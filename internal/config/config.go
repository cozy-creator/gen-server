--- conflicted
+++ resolved
@@ -22,25 +22,6 @@
 const cozyPrefix = "COZY"
 
 type Config struct {
-<<<<<<< HEAD
-	Port          int           `mapstructure:"port"`
-	Host          string        `mapstructure:"host"`
-	TcpPort       int           `mapstructure:"tcp_port"`
-	CozyHome      string        `mapstructure:"cozy_home"`
-	TcpTimeout    int           `mapstructure:"tcp_timeout"`
-	Environment   string        `mapstructure:"environment"`
-	AssetsDir     string        `mapstructure:"assets_dir"`
-	ModelsDir     string        `mapstructure:"models_dir"`
-	TempDir       string        `mapstructure:"temp_dir"`
-	AuxModelsDirs []string      `mapstructure:"aux_models_dirs"`
-	Filesystem    string        `mapstructure:"filesystem_type"`
-	MQType        string        `mapstructure:"mq_type"`
-	S3            *S3Config     `mapstructure:"s3"`
-	Pulsar        *PulsarConfig `mapstructure:"pulsar"`
-	DB            *DBConfig            `mapstructure:"db"`
-	LumaAI        *LumaAIConfig        `mapstructure:"luma_ai"`
-	Replicate     *ReplicateConfig     `mapstructure:"replicate"`
-=======
 	Port          int                   `mapstructure:"port"`
 	Host          string                `mapstructure:"host"`
 	TcpPort       int                   `mapstructure:"tcp_port"`
@@ -57,8 +38,8 @@
 	Pulsar        *PulsarConfig         `mapstructure:"pulsar"`
 	DB            *DBConfig             `mapstructure:"db"`
 	LumaAI        *LumaAIConfig         `mapstructure:"luma_ai"`
+	Replicate     *ReplicateConfig      `mapstructure:"replicate"`
 	EnabledModels []EnabledModelsConfig `mapstructure:"enabled_models"`
->>>>>>> 257888dc
 }
 
 type S3Config struct {
